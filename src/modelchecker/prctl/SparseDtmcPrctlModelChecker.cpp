#include "src/modelchecker/prctl/SparseDtmcPrctlModelChecker.h"

#include <vector>
#include <memory>

#include "src/utility/macros.h"

#include "src/modelchecker/results/ExplicitQualitativeCheckResult.h"
#include "src/modelchecker/results/ExplicitQuantitativeCheckResult.h"

<<<<<<< HEAD
#include "src/modelchecker/prctl/helper/SparseDtmcPrctlHelper.h"
#include "src/modelchecker/csl/helper/SparseCtmcCslHelper.h"
=======

#include "src/settings/modules/GeneralSettings.h"

#include "src/exceptions/InvalidStateException.h"

#include "src/exceptions/InvalidPropertyException.h"
>>>>>>> 84ecabd2

namespace storm {
    namespace modelchecker {
        template<typename SparseDtmcModelType>
        SparseDtmcPrctlModelChecker<SparseDtmcModelType>::SparseDtmcPrctlModelChecker(SparseDtmcModelType const& model, std::unique_ptr<storm::utility::solver::LinearEquationSolverFactory<ValueType>>&& linearEquationSolverFactory) : SparsePropositionalModelChecker<SparseDtmcModelType>(model), linearEquationSolverFactory(std::move(linearEquationSolverFactory)) {
            // Intentionally left empty.
        }
        
        template<typename SparseDtmcModelType>
        SparseDtmcPrctlModelChecker<SparseDtmcModelType>::SparseDtmcPrctlModelChecker(SparseDtmcModelType const& model) : SparsePropositionalModelChecker<SparseDtmcModelType>(model), linearEquationSolverFactory(new storm::utility::solver::LinearEquationSolverFactory<ValueType>()) {
            // Intentionally left empty.
        }
        
        template<typename SparseDtmcModelType>
        bool SparseDtmcPrctlModelChecker<SparseDtmcModelType>::canHandle(storm::logic::Formula const& formula) const {
            return formula.isPctlStateFormula() || formula.isPctlPathFormula() || formula.isRewardPathFormula();
        }
        
        template<typename SparseDtmcModelType>
        std::unique_ptr<CheckResult> SparseDtmcPrctlModelChecker<SparseDtmcModelType>::computeBoundedUntilProbabilities(storm::logic::BoundedUntilFormula const& pathFormula, bool qualitative, boost::optional<storm::logic::OptimalityType> const& optimalityType) {
            STORM_LOG_THROW(pathFormula.hasDiscreteTimeBound(), storm::exceptions::InvalidArgumentException, "Formula needs to have a discrete time bound.");
            std::unique_ptr<CheckResult> leftResultPointer = this->check(pathFormula.getLeftSubformula());
            std::unique_ptr<CheckResult> rightResultPointer = this->check(pathFormula.getRightSubformula());
            ExplicitQualitativeCheckResult const& leftResult = leftResultPointer->asExplicitQualitativeCheckResult();
            ExplicitQualitativeCheckResult const& rightResult = rightResultPointer->asExplicitQualitativeCheckResult();
            std::vector<ValueType> numericResult = storm::modelchecker::helper::SparseDtmcPrctlHelper<ValueType>::computeBoundedUntilProbabilities(this->getModel().getTransitionMatrix(), this->getModel().getBackwardTransitions(), leftResult.getTruthValuesVector(), rightResult.getTruthValuesVector(), pathFormula.getDiscreteTimeBound(), *linearEquationSolverFactory);
            std::unique_ptr<CheckResult> result = std::unique_ptr<CheckResult>(new ExplicitQuantitativeCheckResult<ValueType>(std::move(numericResult)));
            return result;
        }
        
        template<typename SparseDtmcModelType>
        std::unique_ptr<CheckResult> SparseDtmcPrctlModelChecker<SparseDtmcModelType>::computeNextProbabilities(storm::logic::NextFormula const& pathFormula, bool qualitative, boost::optional<storm::logic::OptimalityType> const& optimalityType) {
            std::unique_ptr<CheckResult> subResultPointer = this->check(pathFormula.getSubformula());
            ExplicitQualitativeCheckResult const& subResult = subResultPointer->asExplicitQualitativeCheckResult();
            std::vector<ValueType> numericResult = storm::modelchecker::helper::SparseDtmcPrctlHelper<ValueType>::computeNextProbabilities(this->getModel().getTransitionMatrix(), subResult.getTruthValuesVector(), *linearEquationSolverFactory);
            return std::unique_ptr<CheckResult>(new ExplicitQuantitativeCheckResult<ValueType>(std::move(numericResult)));
        }
        
        template<typename SparseDtmcModelType>
        std::unique_ptr<CheckResult> SparseDtmcPrctlModelChecker<SparseDtmcModelType>::computeUntilProbabilities(storm::logic::UntilFormula const& pathFormula, bool qualitative, boost::optional<storm::logic::OptimalityType> const& optimalityType) {
            std::unique_ptr<CheckResult> leftResultPointer = this->check(pathFormula.getLeftSubformula());
            std::unique_ptr<CheckResult> rightResultPointer = this->check(pathFormula.getRightSubformula());
            ExplicitQualitativeCheckResult const& leftResult = leftResultPointer->asExplicitQualitativeCheckResult();
            ExplicitQualitativeCheckResult const& rightResult = rightResultPointer->asExplicitQualitativeCheckResult();
            std::vector<ValueType> numericResult = storm::modelchecker::helper::SparseDtmcPrctlHelper<ValueType>::computeUntilProbabilities(this->getModel().getTransitionMatrix(), this->getModel().getBackwardTransitions(), leftResult.getTruthValuesVector(), rightResult.getTruthValuesVector(), qualitative, *linearEquationSolverFactory);
            return std::unique_ptr<CheckResult>(new ExplicitQuantitativeCheckResult<ValueType>(std::move(numericResult)));
        }
        
        template<typename SparseDtmcModelType>
        std::unique_ptr<CheckResult> SparseDtmcPrctlModelChecker<SparseDtmcModelType>::computeCumulativeRewards(storm::logic::CumulativeRewardFormula const& rewardPathFormula, boost::optional<std::string> const& rewardModelName, bool qualitative, boost::optional<storm::logic::OptimalityType> const& optimalityType) {
            STORM_LOG_THROW(rewardPathFormula.hasDiscreteTimeBound(), storm::exceptions::InvalidArgumentException, "Formula needs to have a discrete time bound.");
            std::vector<ValueType> numericResult = storm::modelchecker::helper::SparseDtmcPrctlHelper<ValueType>::computeCumulativeRewards(this->getModel().getTransitionMatrix(), rewardModelName ? this->getModel().getRewardModel(rewardModelName.get()) : this->getModel().getRewardModel(""), rewardPathFormula.getDiscreteTimeBound(), *linearEquationSolverFactory);
            return std::unique_ptr<CheckResult>(new ExplicitQuantitativeCheckResult<ValueType>(std::move(numericResult)));
        }
        
        template<typename SparseDtmcModelType>
        std::unique_ptr<CheckResult> SparseDtmcPrctlModelChecker<SparseDtmcModelType>::computeInstantaneousRewards(storm::logic::InstantaneousRewardFormula const& rewardPathFormula, boost::optional<std::string> const& rewardModelName, bool qualitative, boost::optional<storm::logic::OptimalityType> const& optimalityType) {
            STORM_LOG_THROW(rewardPathFormula.hasDiscreteTimeBound(), storm::exceptions::InvalidArgumentException, "Formula needs to have a discrete time bound.");
            std::vector<ValueType> numericResult = storm::modelchecker::helper::SparseDtmcPrctlHelper<ValueType>::computeInstantaneousRewards(this->getModel().getTransitionMatrix(), rewardModelName ? this->getModel().getRewardModel(rewardModelName.get()) : this->getModel().getRewardModel(""), rewardPathFormula.getDiscreteTimeBound(), *linearEquationSolverFactory);
            return std::unique_ptr<CheckResult>(new ExplicitQuantitativeCheckResult<ValueType>(std::move(numericResult)));
        }
        
        template<typename SparseDtmcModelType>
        std::unique_ptr<CheckResult> SparseDtmcPrctlModelChecker<SparseDtmcModelType>::computeReachabilityRewards(storm::logic::ReachabilityRewardFormula const& rewardPathFormula, boost::optional<std::string> const& rewardModelName, bool qualitative, boost::optional<storm::logic::OptimalityType> const& optimalityType) {
            std::unique_ptr<CheckResult> subResultPointer = this->check(rewardPathFormula.getSubformula());
            ExplicitQualitativeCheckResult const& subResult = subResultPointer->asExplicitQualitativeCheckResult();
            std::vector<ValueType> numericResult = storm::modelchecker::helper::SparseDtmcPrctlHelper<ValueType>::computeReachabilityRewards(this->getModel().getTransitionMatrix(), this->getModel().getBackwardTransitions(), rewardModelName ? this->getModel().getRewardModel(rewardModelName.get()) : this->getModel().getRewardModel(""), subResult.getTruthValuesVector(), qualitative, *linearEquationSolverFactory);
            return std::unique_ptr<CheckResult>(new ExplicitQuantitativeCheckResult<ValueType>(std::move(numericResult)));
        }

        template<typename SparseDtmcModelType>
        std::unique_ptr<CheckResult> SparseDtmcPrctlModelChecker<SparseDtmcModelType>::computeLongRunAverage(storm::logic::StateFormula const& stateFormula, bool qualitative, boost::optional<storm::logic::OptimalityType> const& optimalityType) {
            std::unique_ptr<CheckResult> subResultPointer = this->check(stateFormula);
            ExplicitQualitativeCheckResult const& subResult = subResultPointer->asExplicitQualitativeCheckResult();
            std::vector<ValueType> numericResult = storm::modelchecker::helper::SparseCtmcCslHelper<ValueType>::computeLongRunAverage(this->getModel().getTransitionMatrix(), subResult.getTruthValuesVector(), nullptr, qualitative, *linearEquationSolverFactory);
            return std::unique_ptr<CheckResult>(new ExplicitQuantitativeCheckResult<ValueType>(std::move(numericResult)));
        }
                
        template class SparseDtmcPrctlModelChecker<storm::models::sparse::Dtmc<double>>;
    }
}<|MERGE_RESOLUTION|>--- conflicted
+++ resolved
@@ -8,17 +8,14 @@
 #include "src/modelchecker/results/ExplicitQualitativeCheckResult.h"
 #include "src/modelchecker/results/ExplicitQuantitativeCheckResult.h"
 
-<<<<<<< HEAD
 #include "src/modelchecker/prctl/helper/SparseDtmcPrctlHelper.h"
 #include "src/modelchecker/csl/helper/SparseCtmcCslHelper.h"
-=======
 
 #include "src/settings/modules/GeneralSettings.h"
 
 #include "src/exceptions/InvalidStateException.h"
 
 #include "src/exceptions/InvalidPropertyException.h"
->>>>>>> 84ecabd2
 
 namespace storm {
     namespace modelchecker {
@@ -39,7 +36,7 @@
         
         template<typename SparseDtmcModelType>
         std::unique_ptr<CheckResult> SparseDtmcPrctlModelChecker<SparseDtmcModelType>::computeBoundedUntilProbabilities(storm::logic::BoundedUntilFormula const& pathFormula, bool qualitative, boost::optional<storm::logic::OptimalityType> const& optimalityType) {
-            STORM_LOG_THROW(pathFormula.hasDiscreteTimeBound(), storm::exceptions::InvalidArgumentException, "Formula needs to have a discrete time bound.");
+            STORM_LOG_THROW(pathFormula.hasDiscreteTimeBound(), storm::exceptions::InvalidPropertyException, "Formula needs to have a discrete time bound.");
             std::unique_ptr<CheckResult> leftResultPointer = this->check(pathFormula.getLeftSubformula());
             std::unique_ptr<CheckResult> rightResultPointer = this->check(pathFormula.getRightSubformula());
             ExplicitQualitativeCheckResult const& leftResult = leftResultPointer->asExplicitQualitativeCheckResult();
@@ -69,14 +66,14 @@
         
         template<typename SparseDtmcModelType>
         std::unique_ptr<CheckResult> SparseDtmcPrctlModelChecker<SparseDtmcModelType>::computeCumulativeRewards(storm::logic::CumulativeRewardFormula const& rewardPathFormula, boost::optional<std::string> const& rewardModelName, bool qualitative, boost::optional<storm::logic::OptimalityType> const& optimalityType) {
-            STORM_LOG_THROW(rewardPathFormula.hasDiscreteTimeBound(), storm::exceptions::InvalidArgumentException, "Formula needs to have a discrete time bound.");
+            STORM_LOG_THROW(rewardPathFormula.hasDiscreteTimeBound(), storm::exceptions::InvalidPropertyException, "Formula needs to have a discrete time bound.");
             std::vector<ValueType> numericResult = storm::modelchecker::helper::SparseDtmcPrctlHelper<ValueType>::computeCumulativeRewards(this->getModel().getTransitionMatrix(), rewardModelName ? this->getModel().getRewardModel(rewardModelName.get()) : this->getModel().getRewardModel(""), rewardPathFormula.getDiscreteTimeBound(), *linearEquationSolverFactory);
             return std::unique_ptr<CheckResult>(new ExplicitQuantitativeCheckResult<ValueType>(std::move(numericResult)));
         }
         
         template<typename SparseDtmcModelType>
         std::unique_ptr<CheckResult> SparseDtmcPrctlModelChecker<SparseDtmcModelType>::computeInstantaneousRewards(storm::logic::InstantaneousRewardFormula const& rewardPathFormula, boost::optional<std::string> const& rewardModelName, bool qualitative, boost::optional<storm::logic::OptimalityType> const& optimalityType) {
-            STORM_LOG_THROW(rewardPathFormula.hasDiscreteTimeBound(), storm::exceptions::InvalidArgumentException, "Formula needs to have a discrete time bound.");
+            STORM_LOG_THROW(rewardPathFormula.hasDiscreteTimeBound(), storm::exceptions::InvalidPropertyException, "Formula needs to have a discrete time bound.");
             std::vector<ValueType> numericResult = storm::modelchecker::helper::SparseDtmcPrctlHelper<ValueType>::computeInstantaneousRewards(this->getModel().getTransitionMatrix(), rewardModelName ? this->getModel().getRewardModel(rewardModelName.get()) : this->getModel().getRewardModel(""), rewardPathFormula.getDiscreteTimeBound(), *linearEquationSolverFactory);
             return std::unique_ptr<CheckResult>(new ExplicitQuantitativeCheckResult<ValueType>(std::move(numericResult)));
         }
