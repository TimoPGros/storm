#ifndef SOLVERSELECTIONOPTIONS_H
#define	SOLVERSELECTIONOPTIONS_H


#include "src/utility/ExtendSettingEnumWithSelectionField.h"

namespace storm {
    namespace solver {
        ExtendEnumsWithSelectionField(MinMaxTechnique, PolicyIteration, ValueIteration)
        
        ExtendEnumsWithSelectionField(LpSolverType, Gurobi, Glpk)
<<<<<<< HEAD
        ExtendEnumsWithSelectionField(EquationSolverType, Native, Gmmxx)
        ExtendEnumsWithSelectionField(SmtSolverType, Z3, Mathsat)
=======
        ExtendEnumsWithSelectionField(EquationSolverType, Native, Gmmxx, Topological)
                 
        
>>>>>>> f409087f
    }
} 

#endif	
<|MERGE_RESOLUTION|>--- conflicted
+++ resolved
@@ -9,14 +9,8 @@
         ExtendEnumsWithSelectionField(MinMaxTechnique, PolicyIteration, ValueIteration)
         
         ExtendEnumsWithSelectionField(LpSolverType, Gurobi, Glpk)
-<<<<<<< HEAD
-        ExtendEnumsWithSelectionField(EquationSolverType, Native, Gmmxx)
+        ExtendEnumsWithSelectionField(EquationSolverType, Native, Gmmxx, Topological)
         ExtendEnumsWithSelectionField(SmtSolverType, Z3, Mathsat)
-=======
-        ExtendEnumsWithSelectionField(EquationSolverType, Native, Gmmxx, Topological)
-                 
-        
->>>>>>> f409087f
     }
 } 
 
