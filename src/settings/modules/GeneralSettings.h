--- conflicted
+++ resolved
@@ -9,6 +9,7 @@
         enum class EquationSolverType;
         enum class LpSolverType;
         enum class MinMaxTechnique;
+        enum class SmtSolverType;
     }
     
     namespace settings {
@@ -21,22 +22,6 @@
             public:                
                 // An enumeration of all engines.
                 enum class Engine { Sparse, Hybrid, Dd };
-<<<<<<< HEAD
-
-                // An enumeration of all available SMT solvers.
-                enum class SmtSolver { Z3, Mathsat };
-
-                // An enumeration of all available LP solvers.
-                enum class LpSolver { Gurobi, glpk };
-                
-                // An enumeration of all available equation solvers.
-                enum class EquationSolver { Gmmxx, Native };
-
-				// An enumeration of all available Min/Max equation solver techniques.
-				enum class MinMaxTechnique { ValueIteration, PolicyIteration };
-=======
-                
->>>>>>> 53524c3c
                 
                 /*!
                  * Creates a new set of general settings that is managed by the given manager.
@@ -264,18 +249,14 @@
                  *
                  * @return The selected LP solver.
                  */
-<<<<<<< HEAD
-                LpSolver getLpSolver() const;
+                storm::solver::LpSolverType getLpSolver() const;
 
                 /*!
                  * Retrieves the selected SMT solver.
                  *
                  * @return The selected SMT solver.
                  */
-                SmtSolver getSmtSolver() const;
-=======
-                storm::solver::LpSolverType getLpSolver() const;
->>>>>>> 53524c3c
+                storm::solver::SmtSolverType getSmtSolver() const;
                 
                 /*!
                  * Retrieves whether the export-to-dot option was set.
