--- conflicted
+++ resolved
@@ -242,12 +242,9 @@
                 static const std::string constantsOptionShortName;
                 static const std::string prismCompatibilityOptionName;
                 static const std::string prismCompatibilityOptionShortName;
-<<<<<<< HEAD
                 static const std::string fullModelBuildOptionName;
-=======
                 static const std::string janiPropertyOptionName;
                 static const std::string janiPropertyOptionShortName;
->>>>>>> ed970d78
             };
 
         } // namespace modules
