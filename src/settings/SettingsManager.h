--- conflicted
+++ resolved
@@ -9,34 +9,6 @@
 #include <vector>
 #include <memory>
 
-<<<<<<< HEAD
-#include "src/settings/Option.h"
-#include "src/settings/OptionBuilder.h"
-#include "src/settings/ArgumentBase.h"
-#include "src/settings/Argument.h"
-#include "src/settings/ArgumentBuilder.h"
-#include "src/settings/ArgumentType.h"
-#include "src/settings/modules/ModuleSettings.h"
-#include "src/settings/modules/GeneralSettings.h"
-#include "src/settings/modules/DebugSettings.h"
-#include "src/settings/modules/CounterexampleGeneratorSettings.h"
-#include "src/settings/modules/CuddSettings.h"
-#include "src/settings/modules/GmmxxEquationSolverSettings.h"
-#include "src/settings/modules/NativeEquationSolverSettings.h"
-#include "src/settings/modules/BisimulationSettings.h"
-#include "src/settings/modules/GlpkSettings.h"
-#include "src/settings/modules/GurobiSettings.h"
-#include "src/settings/modules/Smt2SmtSolverSettings.h"
-#include "src/settings/modules/ParametricSettings.h"
-#include "src/settings/modules/RegionSettings.h"
-#include "src/settings/modules/SparseDtmcEliminationModelCheckerSettings.h"
-#include "src/settings/modules/TopologicalValueIterationEquationSolverSettings.h"
-
-#include "src/utility/macros.h"
-#include "src/exceptions/OptionParserException.h"
-
-=======
->>>>>>> ba95065c
 namespace storm {
     namespace settings {
         namespace modules {
@@ -49,8 +21,10 @@
             class BisimulationSettings;
             class GlpkSettings;
             class GurobiSettings;
+            class Smt2SmtSolverSettings;
             class TopologicalValueIterationEquationSolverSettings;
             class ParametricSettings;
+            class RegionSettings;
             class SparseDtmcEliminationModelCheckerSettings;
             class ModuleSettings;
         }
