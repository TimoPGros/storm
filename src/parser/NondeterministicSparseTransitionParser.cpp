/*!
 *	TraParser.cpp
 *
 *	Created on: 20.11.2012
 *		Author: Gereon Kremer
 */

#include "src/parser/NondeterministicSparseTransitionParser.h"

#include <errno.h>
#include <time.h>
#include <sys/stat.h>
#include <fcntl.h>
#include <locale.h>

#include <cstdlib>
#include <cstdio>
#include <cstring>
#include <clocale>
#include <iostream>
#include <utility>
#include <string>

#include "src/utility/Settings.h"
#include "src/exceptions/FileIoException.h"
#include "src/exceptions/WrongFileFormatException.h"
#include "boost/integer/integer_mask.hpp"
#include "log4cplus/logger.h"
#include "log4cplus/loggingmacros.h"
extern log4cplus::Logger logger;

namespace storm {
namespace parser {

/*!
 *	@brief	Perform first pass through the file and obtain overall number of
 *	choices, number of non-zero cells and maximum node id.
 *
 *	This method does the first pass through the transition file.
 *
 *	It computes the overall number of nondeterministic choices, i.e. the
 *	number of rows in the matrix that should be created.
 *	It also calculates the overall number of non-zero cells, i.e. the number
 *	of elements the matrix has to hold, and the maximum node id, i.e. the
 *	number of columns of the matrix.
 *
 *	@param buf Data to scan. Is expected to be some char array.
 *	@param choices Overall number of choices.
 *	@param maxnode Is set to highest id of all nodes.
 *	@return The number of non-zero elements.
 */
uint_fast64_t NondeterministicSparseTransitionParser::firstPass(char* buf, uint_fast64_t& choices, int_fast64_t& maxnode, bool rewardFile, std::shared_ptr<std::vector<uint_fast64_t>> const nondeterministicChoiceIndices) {
	/*
	 *	Check file header and extract number of transitions.
	 */
<<<<<<< HEAD
	buf = strchr(buf, '\n') + 1;  // skip format hint
=======
	if (!rewardFile) {
		buf = strchr(buf, '\n') + 1;  // skip format hint
	}
>>>>>>> fb7b910f

	/*
	 *	Read all transitions.
	 */
	int_fast64_t source, target, choice, lastchoice = -1;
	int_fast64_t lastsource = -1;
	uint_fast64_t nonzero = 0;
	double val;
	choices = 0;
	maxnode = 0;
	while (buf[0] != '\0') {
		/*
		 *	Read source state and choice.
		 */
		source = checked_strtol(buf, &buf);

		// Read the name of the nondeterministic choice.
		choice = checked_strtol(buf, &buf);

		// Check if we encountered a state index that is bigger than all previously seen.
		if (source > maxnode) {
			maxnode = source;
		}

<<<<<<< HEAD
		// If we have skipped some states, we need to reserve the space for the self-loop insertion
		// in the second pass.
		if (source > lastsource + 1) {
			nonzero += source - lastsource - 1;
			choices += source - lastsource - 1;
		} else if (source != lastsource || choice != lastchoice) {
			// If we have switched the source state or the nondeterministic choice, we need to
			// reserve one row more.
			++choices;
=======
		if (rewardFile) {
			// If we have switched the source state, we possibly need to insert the rows of the last
			// last source state.
			if (source != lastsource && lastsource != -1) {
				choices += lastchoice - ((*nondeterministicChoiceIndices)[lastsource + 1] - (*nondeterministicChoiceIndices)[lastsource] - 1);
			}

			// If we skipped some states, we need to reserve empty rows for all their nondeterministic
			// choices.
			for (uint_fast64_t i = lastsource + 1; i < source; ++i) {
				choices += ((*nondeterministicChoiceIndices)[i + 1] - (*nondeterministicChoiceIndices)[i]);
			}

			// If we advanced to the next state, but skipped some choices, we have to reserve rows
			// for them
			if (source != lastsource) {
				choices += choice + 1;
			} else if (choice != lastchoice) {
				choices += choice - lastchoice;
			}
		} else {
			// If we have skipped some states, we need to reserve the space for the self-loop insertion
			// in the second pass.
			if (source > lastsource + 1) {
				nonzero += source - lastsource - 1;
				choices += source - lastsource - 1;
			} else if (source != lastsource || choice != lastchoice) {
				// If we have switched the source state or the nondeterministic choice, we need to
				// reserve one row more.
				++choices;
			}
>>>>>>> fb7b910f
		}

		// Read target and check if we encountered a state index that is bigger than all previously
		// seen.
		target = checked_strtol(buf, &buf);
		if (target > maxnode) {
			maxnode = target;
		}

		// Read value and check whether it's positive.
		val = checked_strtod(buf, &buf);
		if ((val < 0.0) || (val > 1.0)) {
			LOG4CPLUS_ERROR(logger, "Expected a positive probability but got \"" << std::string(buf, 0, 16) << "\".");
			return 0;
		}

		lastchoice = choice;
		lastsource = source;

		/*
		 *	Increase number of non-zero values.
		 */
		nonzero++;

		// The PRISM output format lists the name of the transition in the fourth column,
		// but omits the fourth column if it is an internal action. In either case, however, the third column
		// is followed by a space. We need to skip over that space first (instead of trimming whitespaces),
		// before we can skip to the line end, because trimming the white spaces will proceed to the next line
		// in case there is no action label in the fourth column.
		if (buf[0] == ' ') {
			++buf;
		}

		/*
		 *	Proceed to beginning of next line.
		 */
		buf += strcspn(buf, " \t\n\r");
		buf = trimWhitespaces(buf);
	}

<<<<<<< HEAD
=======
	if (rewardFile) {
		// If not all rows were filled for the last state, we need to insert them.
		choices += lastchoice - ((*nondeterministicChoiceIndices)[lastsource + 1] - (*nondeterministicChoiceIndices)[lastsource] - 1);

		// If we skipped some states, we need to reserve empty rows for all their nondeterministic
		// choices.
		for (uint_fast64_t i = lastsource + 1; i < nondeterministicChoiceIndices->size() - 1; ++i) {
			choices += ((*nondeterministicChoiceIndices)[i + 1] - (*nondeterministicChoiceIndices)[i]);
		}
	}

>>>>>>> fb7b910f
	return nonzero;
}



/*!
 *	Reads a .tra file and produces a sparse matrix representing the described Markov Chain.
 *
 *	Matrices created with this method have to be freed with the delete operator.
 *	@param filename input .tra file's name.
 *	@return a pointer to the created sparse matrix.
 */

NondeterministicSparseTransitionParser::NondeterministicSparseTransitionParser(std::string const &filename, bool rewardFile, std::shared_ptr<std::vector<uint_fast64_t>> const nondeterministicChoiceIndices)
	: matrix(nullptr) {
	/*
	 *	Enforce locale where decimal point is '.'.
	 */
	setlocale(LC_NUMERIC, "C");

	/*
	 *	Open file.
	 */
	MappedFile file(filename.c_str());
	char* buf = file.data;

	/*
	 *	Perform first pass, i.e. obtain number of columns, rows and non-zero elements.
	 */
	int_fast64_t maxnode;
	uint_fast64_t choices;
	uint_fast64_t nonzero = this->firstPass(file.data, choices, maxnode, rewardFile, nondeterministicChoiceIndices);

	/*
	 *	If first pass returned zero, the file format was wrong.
	 */
	if (nonzero == 0) {
		LOG4CPLUS_ERROR(logger, "Error while parsing " << filename << ": erroneous file format.");
		throw storm::exceptions::WrongFileFormatException();
	}

	/*
	 *	Perform second pass.
	 *	
	 *	From here on, we already know that the file header is correct.
	 */

	/*
	 *	Skip file header.
	 */
<<<<<<< HEAD
	buf = strchr(buf, '\n') + 1;  // skip format hint
=======
	if (!rewardFile) {
		buf = strchr(buf, '\n') + 1;  // skip format hint
	}
>>>>>>> fb7b910f

	/*
	 *	Create and initialize matrix.
	 *	The matrix should have as many columns as we have nodes and as many rows as we have choices.
	 *	Those two values, as well as the number of nonzero elements, was been calculated in the first run.
	 */
	LOG4CPLUS_INFO(logger, "Attempting to create matrix of size " << choices << " x " << (maxnode+1) << " with " << nonzero << " entries.");
	this->matrix = std::shared_ptr<storm::storage::SparseMatrix<double>>(new storm::storage::SparseMatrix<double>(choices, maxnode + 1));
	if (this->matrix == nullptr) {
		LOG4CPLUS_ERROR(logger, "Could not create matrix of size " << choices << " x " << (maxnode+1) << ".");
		throw std::bad_alloc();
	}
	this->matrix->initialize(nonzero);

	/*
	 *	Create row mapping.
	 */
	this->rowMapping = std::shared_ptr<std::vector<uint_fast64_t>>(new std::vector<uint_fast64_t>(maxnode+2,0));

	/*
	 *	Parse file content.
	 */
	int_fast64_t source, target, lastsource = -1, choice, lastchoice = -1;
	uint_fast64_t curRow = -1;
	double val;
	bool fixDeadlocks = storm::settings::instance()->isSet("fix-deadlocks");
	bool hadDeadlocks = false;

	/*
	 *	Read all transitions from file.
	 */
	while (buf[0] != '\0') {
		/*
		 *	Read source state and choice.
		 */
		source = checked_strtol(buf, &buf);
		choice = checked_strtol(buf, &buf);

		if (rewardFile) {
			// If we have switched the source state, we possibly need to insert the rows of the last
			// last source state.
			if (source != lastsource && lastsource != -1) {
				curRow += lastchoice - ((*nondeterministicChoiceIndices)[lastsource + 1] - (*nondeterministicChoiceIndices)[lastsource] - 1);
			}

			// If we skipped some states, we need to reserve empty rows for all their nondeterministic
			// choices.
			for (uint_fast64_t i = lastsource + 1; i < source; ++i) {
				curRow += ((*nondeterministicChoiceIndices)[i + 1] - (*nondeterministicChoiceIndices)[i]);
			}

			// If we advanced to the next state, but skipped some choices, we have to reserve rows
			// for them
			if (source != lastsource) {
				curRow += choice + 1;
			} else if (choice != lastchoice) {
				curRow += choice - lastchoice;
			}
		} else {
			// Increase line count if we have either finished reading the transitions of a certain state
			// or we have finished reading one nondeterministic choice of a state.
			if ((source != lastsource || choice != lastchoice)) {
				++curRow;
			}
			/*
			 *	Check if we have skipped any source node, i.e. if any node has no
			 *	outgoing transitions. If so, insert a self-loop.
			 *	Also add self-loops to rowMapping.
			 */
			for (int_fast64_t node = lastsource + 1; node < source; node++) {
				hadDeadlocks = true;
				if (!rewardFile && fixDeadlocks) {
					this->rowMapping->at(node) = curRow;
					this->matrix->addNextValue(curRow, node, 1);
					++curRow;
					LOG4CPLUS_WARN(logger, "Warning while parsing " << filename << ": node " << node << " has no outgoing transitions. A self-loop was inserted.");
				} else if (!rewardFile) {
					LOG4CPLUS_ERROR(logger, "Error while parsing " << filename << ": node " << node << " has no outgoing transitions.");
				}
			}
			if (source != lastsource) {
				/*
				 *	Add this source to rowMapping, if this is the first choice we encounter for this state.
				 */
				this->rowMapping->at(source) = curRow;
			}
		}

		// Read target and value and write it to the matrix.
		target = checked_strtol(buf, &buf);
		val = checked_strtod(buf, &buf);
		this->matrix->addNextValue(curRow, target, val);

		lastsource = source;
		lastchoice = choice;

		/*
		 *	Proceed to beginning of next line in file and next row in matrix.
		 */
		if (buf[0] == ' ') {
			++buf;
		}
		buf += strcspn(buf, " \t\n\r");
		buf = trimWhitespaces(buf);
	}

	this->rowMapping->at(maxnode+1) = curRow + 1;

	if (!fixDeadlocks && hadDeadlocks && !rewardFile) throw storm::exceptions::WrongFileFormatException() << "Some of the nodes had deadlocks. You can use --fix-deadlocks to insert self-loops on the fly.";

	/*
	 * Finalize matrix.
	 */	
	this->matrix->finalize();
}

}  // namespace parser
}  // namespace storm<|MERGE_RESOLUTION|>--- conflicted
+++ resolved
@@ -53,13 +53,9 @@
 	/*
 	 *	Check file header and extract number of transitions.
 	 */
-<<<<<<< HEAD
-	buf = strchr(buf, '\n') + 1;  // skip format hint
-=======
 	if (!rewardFile) {
 		buf = strchr(buf, '\n') + 1;  // skip format hint
 	}
->>>>>>> fb7b910f
 
 	/*
 	 *	Read all transitions.
@@ -84,17 +80,6 @@
 			maxnode = source;
 		}
 
-<<<<<<< HEAD
-		// If we have skipped some states, we need to reserve the space for the self-loop insertion
-		// in the second pass.
-		if (source > lastsource + 1) {
-			nonzero += source - lastsource - 1;
-			choices += source - lastsource - 1;
-		} else if (source != lastsource || choice != lastchoice) {
-			// If we have switched the source state or the nondeterministic choice, we need to
-			// reserve one row more.
-			++choices;
-=======
 		if (rewardFile) {
 			// If we have switched the source state, we possibly need to insert the rows of the last
 			// last source state.
@@ -126,7 +111,6 @@
 				// reserve one row more.
 				++choices;
 			}
->>>>>>> fb7b910f
 		}
 
 		// Read target and check if we encountered a state index that is bigger than all previously
@@ -167,8 +151,6 @@
 		buf = trimWhitespaces(buf);
 	}
 
-<<<<<<< HEAD
-=======
 	if (rewardFile) {
 		// If not all rows were filled for the last state, we need to insert them.
 		choices += lastchoice - ((*nondeterministicChoiceIndices)[lastsource + 1] - (*nondeterministicChoiceIndices)[lastsource] - 1);
@@ -180,7 +162,6 @@
 		}
 	}
 
->>>>>>> fb7b910f
 	return nonzero;
 }
 
@@ -231,13 +212,9 @@
 	/*
 	 *	Skip file header.
 	 */
-<<<<<<< HEAD
-	buf = strchr(buf, '\n') + 1;  // skip format hint
-=======
 	if (!rewardFile) {
 		buf = strchr(buf, '\n') + 1;  // skip format hint
 	}
->>>>>>> fb7b910f
 
 	/*
 	 *	Create and initialize matrix.
