#include "src/storage/StronglyConnectedComponentDecomposition.h"
#include "src/models/AbstractModel.h"
#include "src/models/PseudoModel.h"

namespace storm {
    namespace storage {
        template<typename ValueType>
        StronglyConnectedComponentDecomposition<ValueType>::StronglyConnectedComponentDecomposition() : Decomposition() {
            // Intentionally left empty.
        }

        template <typename ValueType>
        StronglyConnectedComponentDecomposition<ValueType>::StronglyConnectedComponentDecomposition(storm::models::AbstractModel<ValueType> const& model, bool dropNaiveSccs, bool onlyBottomSccs) : Decomposition() {
			performSccDecomposition(storm::models::ModelBasedPseudoModel<ValueType>(model), dropNaiveSccs, onlyBottomSccs);
        }

		template <typename ValueType>
		StronglyConnectedComponentDecomposition<ValueType>::StronglyConnectedComponentDecomposition(storm::models::AbstractPseudoModel<ValueType> const& pseudoModel, bool dropNaiveSccs, bool onlyBottomSccs) : Decomposition() {
			performSccDecomposition(pseudoModel, dropNaiveSccs, onlyBottomSccs);
		}
        
		template <typename ValueType>
        StronglyConnectedComponentDecomposition<ValueType>::StronglyConnectedComponentDecomposition(storm::models::AbstractModel<ValueType> const& model, StateBlock const& block, bool dropNaiveSccs, bool onlyBottomSccs) {
			storm::models::ModelBasedPseudoModel<ValueType> encapsulatedModel(model);
			storm::storage::BitVector subsystem(encapsulatedModel.getNumberOfStates(), block.begin(), block.end());
			performSccDecomposition(*static_cast<storm::models::AbstractPseudoModel<ValueType>*>(&encapsulatedModel), subsystem, dropNaiveSccs, onlyBottomSccs);
        }

		template <typename ValueType>
		StronglyConnectedComponentDecomposition<ValueType>::StronglyConnectedComponentDecomposition(storm::models::AbstractPseudoModel<ValueType> const& pseudoModel, StateBlock const& block, bool dropNaiveSccs, bool onlyBottomSccs) {
			storm::storage::BitVector subsystem(pseudoModel.getNumberOfStates(), block.begin(), block.end());
			performSccDecomposition(pseudoModel, subsystem, dropNaiveSccs, onlyBottomSccs);
		}
        
        template <typename ValueType>
        StronglyConnectedComponentDecomposition<ValueType>::StronglyConnectedComponentDecomposition(storm::models::AbstractModel<ValueType> const& model, storm::storage::BitVector const& subsystem, bool dropNaiveSccs, bool onlyBottomSccs) {
			storm::models::ModelBasedPseudoModel<ValueType> encapsulatedModel(model);
			performSccDecomposition(encapsulatedModel, subsystem, dropNaiveSccs, onlyBottomSccs);
        }

		template <typename ValueType>
		StronglyConnectedComponentDecomposition<ValueType>::StronglyConnectedComponentDecomposition(storm::models::AbstractPseudoModel<ValueType> const& pseudoModel, storm::storage::BitVector const& subsystem, bool dropNaiveSccs, bool onlyBottomSccs) {
			performSccDecomposition(pseudoModel, subsystem, dropNaiveSccs, onlyBottomSccs);
		}
        
        template <typename ValueType>
        StronglyConnectedComponentDecomposition<ValueType>::StronglyConnectedComponentDecomposition(StronglyConnectedComponentDecomposition const& other) : Decomposition(other) {
            // Intentionally left empty.
        }
        
        template <typename ValueType>
        StronglyConnectedComponentDecomposition<ValueType>& StronglyConnectedComponentDecomposition<ValueType>::operator=(StronglyConnectedComponentDecomposition const& other) {
            this->blocks = other.blocks;
            return *this;
        }
        
        template <typename ValueType>
        StronglyConnectedComponentDecomposition<ValueType>::StronglyConnectedComponentDecomposition(StronglyConnectedComponentDecomposition&& other) : Decomposition(std::move(other)) {
            // Intentionally left empty.
        }
        
        template <typename ValueType>
        StronglyConnectedComponentDecomposition<ValueType>& StronglyConnectedComponentDecomposition<ValueType>::operator=(StronglyConnectedComponentDecomposition&& other) {
            this->blocks = std::move(other.blocks);
            return *this;
        }

        template <typename ValueType>
<<<<<<< HEAD
		void StronglyConnectedComponentDecomposition<ValueType>::performSccDecomposition(storm::models::AbstractPseudoModel<ValueType> const& model, storm::storage::BitVector const& subsystem, bool dropNaiveSccs, bool onlyBottomSccs) {
            // Set up the environment of Tarjan's algorithm.
=======
        void StronglyConnectedComponentDecomposition<ValueType>::performSccDecomposition(storm::models::AbstractModel<ValueType> const& model, storm::storage::BitVector const& subsystem, bool dropNaiveSccs, bool onlyBottomSccs) {
>>>>>>> d4057364
            uint_fast64_t numberOfStates = model.getNumberOfStates();

            // Set up the environment of the algorithm.
            // Start with the two stacks it maintains.
            std::vector<uint_fast64_t> s;
            s.reserve(numberOfStates);
            std::vector<uint_fast64_t> p;
            p.reserve(numberOfStates);
            
            // We also need to store the preorder numbers of states and which states have been assigned to which SCC.
            std::vector<uint_fast64_t> preorderNumbers(numberOfStates);
            storm::storage::BitVector hasPreorderNumber(numberOfStates);
            storm::storage::BitVector stateHasScc(numberOfStates);
            std::vector<uint_fast64_t> stateToSccMapping(numberOfStates);
            uint_fast64_t sccCount = 0;
            
            // Finally, we need to keep track of the states with a self-loop to identify naive SCCs.
            storm::storage::BitVector statesWithSelfLoop(numberOfStates);
            
            // Start the search for SCCs from every state in the block.
            uint_fast64_t currentIndex = 0;
            for (auto state : subsystem) {
                if (!hasPreorderNumber.get(state)) {
                    performSccDecompositionGCM(model, state, statesWithSelfLoop, subsystem, currentIndex, hasPreorderNumber, preorderNumbers, s, p, stateHasScc, stateToSccMapping, sccCount);
                }
            }

            // After we obtained the state-to-SCC mapping, we build the actual blocks.
            this->blocks.resize(sccCount);
            for (uint_fast64_t state = 0; state < numberOfStates; ++state) {
                this->blocks[stateToSccMapping[state]].insert(state);
            }
            
            // If requested, we need to drop some SCCs.
            if (onlyBottomSccs || dropNaiveSccs) {
                storm::storage::BitVector blocksToDrop(sccCount);
                
                // If requested, we need to delete all naive SCCs.
                if (dropNaiveSccs) {
                    for (uint_fast64_t sccIndex = 0; sccIndex < sccCount; ++sccIndex) {
                        if (this->blocks[sccIndex].size() == 1) {
                            uint_fast64_t onlyState = *this->blocks[sccIndex].begin();
                            
                            if (!statesWithSelfLoop.get(onlyState)) {
                                blocksToDrop.set(sccIndex);
                            }
                        }
                    }
                }
                
                // If requested, we need to drop all non-bottom SCCs.
                if (onlyBottomSccs) {
                    for (uint_fast64_t state = 0; state < numberOfStates; ++state) {
                        // If the block of the state is already known to be dropped, we don't need to check the transitions.
                        if (!blocksToDrop.get(stateToSccMapping[state])) {
                            for (typename storm::storage::SparseMatrix<ValueType>::const_iterator successorIt = model.getRows(state).begin(), successorIte = model.getRows(state).end(); successorIt != successorIte; ++successorIt) {
                                if (subsystem.get(successorIt->getColumn()) && stateToSccMapping[state] != stateToSccMapping[successorIt->getColumn()]) {
                                    blocksToDrop.set(stateToSccMapping[state]);
                                    break;
                                }
                            }
                        }
                    }
                }
                
                // Create the new set of blocks by moving all the blocks we need to keep into it.
                std::vector<Block> newBlocks((~blocksToDrop).getNumberOfSetBits());
                uint_fast64_t currentBlock = 0;
                for (uint_fast64_t blockIndex = 0; blockIndex < this->blocks.size(); ++blockIndex) {
                    if (!blocksToDrop.get(blockIndex)) {
                        newBlocks[currentBlock] = std::move(this->blocks[blockIndex]);
                        ++currentBlock;
                    }
                }
                
                // Now set this new set of blocks as the result of the decomposition.
                this->blocks = std::move(newBlocks);
            }
        }
        
        template <typename ValueType>
		void StronglyConnectedComponentDecomposition<ValueType>::performSccDecomposition(storm::models::AbstractPseudoModel<ValueType> const& model, bool dropNaiveSccs, bool onlyBottomSccs) {
            // Prepare a block that contains all states for a call to the other overload of this function.
            storm::storage::BitVector fullSystem(model.getNumberOfStates(), true);
            
            // Call the overloaded function.
            performSccDecomposition(model, fullSystem, dropNaiveSccs, onlyBottomSccs);
        }
        
        template <typename ValueType>
<<<<<<< HEAD
		void StronglyConnectedComponentDecomposition<ValueType>::performSccDecompositionHelper(storm::models::AbstractPseudoModel<ValueType> const& model, uint_fast64_t startState, storm::storage::BitVector const& subsystem, uint_fast64_t& currentIndex, std::vector<uint_fast64_t>& stateIndices, std::vector<uint_fast64_t>& lowlinks, std::vector<uint_fast64_t>& tarjanStack, storm::storage::BitVector& tarjanStackStates, storm::storage::BitVector& visitedStates, bool dropNaiveSccs, bool onlyBottomSccs) {
            // Create the stacks needed for turning the recursive formulation of Tarjan's algorithm into an iterative
            // version. In particular, we keep one stack for states and one stack for the iterators. The last one is not
            // strictly needed, but reduces iteration work when all successors of a particular state are considered.
            std::vector<uint_fast64_t> recursionStateStack;
            recursionStateStack.reserve(lowlinks.size());
            std::vector<typename storm::storage::SparseMatrix<ValueType>::const_iterator> recursionIteratorStack;
            recursionIteratorStack.reserve(lowlinks.size());
            std::vector<bool> statesInStack(lowlinks.size());
=======
        void StronglyConnectedComponentDecomposition<ValueType>::performSccDecompositionGCM(storm::models::AbstractModel<ValueType> const& model, uint_fast64_t startState, storm::storage::BitVector& statesWithSelfLoop, storm::storage::BitVector const& subsystem, uint_fast64_t& currentIndex, storm::storage::BitVector& hasPreorderNumber, std::vector<uint_fast64_t>& preorderNumbers, std::vector<uint_fast64_t>& s, std::vector<uint_fast64_t>& p, storm::storage::BitVector& stateHasScc, std::vector<uint_fast64_t>& stateToSccMapping, uint_fast64_t& sccCount) {
>>>>>>> d4057364
            
            // Prepare the stack used for turning the recursive procedure into an iterative one.
            std::vector<uint_fast64_t> recursionStateStack;
            recursionStateStack.reserve(model.getNumberOfStates());
            recursionStateStack.push_back(startState);
            std::vector<typename storm::storage::SparseMatrix<ValueType>::const_iterator> recursionIteratorStack;
            recursionIteratorStack.push_back(model.getRows(startState).begin());

            while (!recursionStateStack.empty()) {
                uint_fast64_t currentState = recursionStateStack.back();
                typename storm::storage::SparseMatrix<ValueType>::const_iterator& successorIt = recursionIteratorStack.back();

                if (!hasPreorderNumber.get(currentState)) {
                    preorderNumbers[currentState] = currentIndex++;
                    hasPreorderNumber.set(currentState, true);
                
                    s.push_back(currentState);
                    p.push_back(currentState);
                }
                
                bool recursionStepIn = false;
                for (; successorIt != model.getRows(currentState).end(); ++successorIt) {
                    if (subsystem.get(successorIt->getColumn())) {
                        if (currentState == successorIt->getColumn()) {
                            statesWithSelfLoop.set(currentState);
                        }
                        
                        if (!hasPreorderNumber.get(successorIt->getColumn())) {
                            // In this case, we must recursively visit the successor. We therefore push the state onto the recursion stack an break the for-loop.
                            recursionStateStack.push_back(successorIt->getColumn());
                            recursionStepIn = true;
                            
                            recursionIteratorStack.push_back(model.getRows(successorIt->getColumn()).begin());
                            break;
                        } else {
                            if (!stateHasScc.get(successorIt->getColumn())) {
                                while (preorderNumbers[p.back()] > preorderNumbers[successorIt->getColumn()]) {
                                    p.pop_back();
                                }
                            }
                        }
                    }
                }
                
                if (!recursionStepIn) {
                    if (currentState == p.back()) {
                        p.pop_back();
                        uint_fast64_t poppedState = 0;
                        do {
                            poppedState = s.back();
                            s.pop_back();
                            stateToSccMapping[poppedState] = sccCount;
                            stateHasScc.set(poppedState);
                        } while (poppedState != currentState);
                        ++sccCount;
                    }
                    
                    recursionStateStack.pop_back();
                    recursionIteratorStack.pop_back();
                }
                recursionStepIn = false;
            }
        }

        // Explicitly instantiate the SCC decomposition.
        template class StronglyConnectedComponentDecomposition<double>;
		template class StronglyConnectedComponentDecomposition<float>;
    } // namespace storage
} // namespace storm<|MERGE_RESOLUTION|>--- conflicted
+++ resolved
@@ -66,12 +66,7 @@
         }
 
         template <typename ValueType>
-<<<<<<< HEAD
-		void StronglyConnectedComponentDecomposition<ValueType>::performSccDecomposition(storm::models::AbstractPseudoModel<ValueType> const& model, storm::storage::BitVector const& subsystem, bool dropNaiveSccs, bool onlyBottomSccs) {
-            // Set up the environment of Tarjan's algorithm.
-=======
-        void StronglyConnectedComponentDecomposition<ValueType>::performSccDecomposition(storm::models::AbstractModel<ValueType> const& model, storm::storage::BitVector const& subsystem, bool dropNaiveSccs, bool onlyBottomSccs) {
->>>>>>> d4057364
+        void StronglyConnectedComponentDecomposition<ValueType>::performSccDecomposition(storm::models::AbstractPseudoModel<ValueType> const& model, storm::storage::BitVector const& subsystem, bool dropNaiveSccs, bool onlyBottomSccs) {
             uint_fast64_t numberOfStates = model.getNumberOfStates();
 
             // Set up the environment of the algorithm.
@@ -153,7 +148,7 @@
         }
         
         template <typename ValueType>
-		void StronglyConnectedComponentDecomposition<ValueType>::performSccDecomposition(storm::models::AbstractPseudoModel<ValueType> const& model, bool dropNaiveSccs, bool onlyBottomSccs) {
+        void StronglyConnectedComponentDecomposition<ValueType>::performSccDecomposition(storm::models::AbstractPseudoModel<ValueType> const& model, bool dropNaiveSccs, bool onlyBottomSccs) {
             // Prepare a block that contains all states for a call to the other overload of this function.
             storm::storage::BitVector fullSystem(model.getNumberOfStates(), true);
             
@@ -162,19 +157,7 @@
         }
         
         template <typename ValueType>
-<<<<<<< HEAD
-		void StronglyConnectedComponentDecomposition<ValueType>::performSccDecompositionHelper(storm::models::AbstractPseudoModel<ValueType> const& model, uint_fast64_t startState, storm::storage::BitVector const& subsystem, uint_fast64_t& currentIndex, std::vector<uint_fast64_t>& stateIndices, std::vector<uint_fast64_t>& lowlinks, std::vector<uint_fast64_t>& tarjanStack, storm::storage::BitVector& tarjanStackStates, storm::storage::BitVector& visitedStates, bool dropNaiveSccs, bool onlyBottomSccs) {
-            // Create the stacks needed for turning the recursive formulation of Tarjan's algorithm into an iterative
-            // version. In particular, we keep one stack for states and one stack for the iterators. The last one is not
-            // strictly needed, but reduces iteration work when all successors of a particular state are considered.
-            std::vector<uint_fast64_t> recursionStateStack;
-            recursionStateStack.reserve(lowlinks.size());
-            std::vector<typename storm::storage::SparseMatrix<ValueType>::const_iterator> recursionIteratorStack;
-            recursionIteratorStack.reserve(lowlinks.size());
-            std::vector<bool> statesInStack(lowlinks.size());
-=======
-        void StronglyConnectedComponentDecomposition<ValueType>::performSccDecompositionGCM(storm::models::AbstractModel<ValueType> const& model, uint_fast64_t startState, storm::storage::BitVector& statesWithSelfLoop, storm::storage::BitVector const& subsystem, uint_fast64_t& currentIndex, storm::storage::BitVector& hasPreorderNumber, std::vector<uint_fast64_t>& preorderNumbers, std::vector<uint_fast64_t>& s, std::vector<uint_fast64_t>& p, storm::storage::BitVector& stateHasScc, std::vector<uint_fast64_t>& stateToSccMapping, uint_fast64_t& sccCount) {
->>>>>>> d4057364
+        void StronglyConnectedComponentDecomposition<ValueType>::performSccDecompositionGCM(storm::models::AbstractPseudoModel<ValueType> const& model, uint_fast64_t startState, storm::storage::BitVector& statesWithSelfLoop, storm::storage::BitVector const& subsystem, uint_fast64_t& currentIndex, storm::storage::BitVector& hasPreorderNumber, std::vector<uint_fast64_t>& preorderNumbers, std::vector<uint_fast64_t>& s, std::vector<uint_fast64_t>& p, storm::storage::BitVector& stateHasScc, std::vector<uint_fast64_t>& stateToSccMapping, uint_fast64_t& sccCount) {
             
             // Prepare the stack used for turning the recursive procedure into an iterative one.
             std::vector<uint_fast64_t> recursionStateStack;
@@ -238,9 +221,8 @@
                 recursionStepIn = false;
             }
         }
-
+        
         // Explicitly instantiate the SCC decomposition.
         template class StronglyConnectedComponentDecomposition<double>;
-		template class StronglyConnectedComponentDecomposition<float>;
     } // namespace storage
 } // namespace storm