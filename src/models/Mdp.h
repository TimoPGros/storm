/*
 * Mdp.h
 *
 *  Created on: 14.01.2013
 *      Author: Philipp Berger
 */

#ifndef STORM_MODELS_MDP_H_
#define STORM_MODELS_MDP_H_

#include <ostream>
#include <iostream>
#include <memory>
#include <cstdlib>
#include <algorithm>

#include "AtomicPropositionsLabeling.h"
#include "src/storage/SparseMatrix.h"
#include "src/settings/SettingsManager.h"
#include "src/models/AbstractNondeterministicModel.h"
#include "src/utility/matrix.h"

namespace storm {

namespace models {

/*!
 * This class represents a Markov Decision Process (MDP) whose states are
 * labeled with atomic propositions.
 */
template <class T>
class Mdp : public storm::models::AbstractNondeterministicModel<T> {

public:
	/*!
	 * Constructs a MDP object from the given transition probability matrix and the given labeling of the states.
	 * All values are copied.
     *
	 * @param probabilityMatrix The transition probability relation of the MDP given by a matrix.
	 * @param stateLabeling The labeling that assigns a set of atomic propositions to each state.
     * @param optionalStateRewardVector A vector assigning rewards to states.
     * @param optionalTransitionRewardVector A sparse matrix that represents an assignment of rewards to the transitions.
     * @param optionalChoiceLabeling A vector that represents the labels associated with each nondeterministic choice of
     * a state.
	 */
	Mdp(storm::storage::SparseMatrix<T> const& transitionMatrix, 
			storm::models::AtomicPropositionsLabeling const& stateLabeling,
			boost::optional<std::vector<T>> const& optionalStateRewardVector,
			boost::optional<storm::storage::SparseMatrix<T>> const& optionalTransitionRewardMatrix,
            boost::optional<std::vector<boost::container::flat_set<uint_fast64_t>>> const& optionalChoiceLabeling)
			: AbstractNondeterministicModel<T>(transitionMatrix, stateLabeling, optionalStateRewardVector, optionalTransitionRewardMatrix, optionalChoiceLabeling) {
        if (!this->checkValidityOfProbabilityMatrix()) {
			LOG4CPLUS_ERROR(logger, "Probability matrix is invalid.");
			throw storm::exceptions::InvalidArgumentException() << "Probability matrix is invalid.";
		}
        if (this->hasTransitionRewards()) {
            if (!this->getTransitionRewardMatrix().isSubmatrixOf(this->getTransitionMatrix())) {
                LOG4CPLUS_ERROR(logger, "Transition reward matrix is not a submatrix of the transition matrix, i.e. there are rewards for transitions that do not exist.");
                throw storm::exceptions::InvalidArgumentException() << "There are transition rewards for nonexistent transitions.";
            }
        }
	}

	/*!
	 * Constructs a MDP object from the given transition probability matrix and
	 * the given labeling of the states.
	 * All values are moved.
	 * @param probabilityMatrix The transition probability relation of the
	 * MDP given by a matrix.
	 * @param stateLabeling The labeling that assigns a set of atomic
	 * propositions to each state.
	 */
	Mdp(storm::storage::SparseMatrix<T>&& transitionMatrix, 
			storm::models::AtomicPropositionsLabeling&& stateLabeling,
			boost::optional<std::vector<T>>&& optionalStateRewardVector,
			boost::optional<storm::storage::SparseMatrix<T>>&& optionalTransitionRewardMatrix,
            boost::optional<std::vector<boost::container::flat_set<uint_fast64_t>>>&& optionalChoiceLabeling)
			// The std::move call must be repeated here because otherwise this calls the copy constructor of the Base Class
			: AbstractNondeterministicModel<T>(std::move(transitionMatrix), std::move(stateLabeling), std::move(optionalStateRewardVector), std::move(optionalTransitionRewardMatrix),
                                               std::move(optionalChoiceLabeling)) {
		if (!this->checkValidityOfProbabilityMatrix()) {
			LOG4CPLUS_ERROR(logger, "Probability matrix is invalid.");
			throw storm::exceptions::InvalidArgumentException() << "Probability matrix is invalid.";
		}
        if (this->hasTransitionRewards()) {
            if (!this->getTransitionRewardMatrix().isSubmatrixOf(this->getTransitionMatrix())) {
                LOG4CPLUS_ERROR(logger, "Transition reward matrix is not a submatrix of the transition matrix, i.e. there are rewards for transitions that do not exist.");
                throw storm::exceptions::InvalidArgumentException() << "There are transition rewards for nonexistent transitions.";
            }
        }
	}

	/*!
	 * Copy Constructor. Performs a deep copy of the given MDP.
	 * @param mdp A reference to the MDP that is to be copied.
	 */
	Mdp(Mdp<T> const & mdp) : AbstractNondeterministicModel<T>(mdp) {
		if (!this->checkValidityOfProbabilityMatrix()) {
			LOG4CPLUS_ERROR(logger, "Probability matrix is invalid.");
			throw storm::exceptions::InvalidArgumentException() << "Probability matrix is invalid.";
		}
	}

	/*!
	 * Move Constructor. Performs a move on the given MDP.
	 * @param mdp A reference to the MDP that is to be moved.
	 */
	Mdp(Mdp<T>&& mdp) : AbstractNondeterministicModel<T>(std::move(mdp)) {
		if (!this->checkValidityOfProbabilityMatrix()) {
			LOG4CPLUS_ERROR(logger, "Probability matrix is invalid.");
			throw storm::exceptions::InvalidArgumentException() << "Probability matrix is invalid.";
		}
	}

	/*!
	 * Destructor.
	 */
	~Mdp() {
		// Intentionally left empty.
	}

	storm::models::ModelType getType() const {
		return MDP;
	}

    /*!
     * Constructs an MDP by copying the current MDP and restricting the choices of each state to the ones whose label set
     * is contained in the given label set.
     *
     * @param enabledChoiceLabels A set of labels that determines which choices of the original model can be taken
     * and which ones need to be ignored.
     * @return A restricted version of the current MDP that only uses choice labels from the given set.
     */
    Mdp<T> restrictChoiceLabels(boost::container::flat_set<uint_fast64_t> const& enabledChoiceLabels) const {
        // Only perform this operation if the given model has choice labels.
        if (!this->hasChoiceLabeling()) {
            throw storm::exceptions::InvalidArgumentException() << "Restriction to label set is impossible for unlabeled model.";
        }
        
        std::vector<boost::container::flat_set<uint_fast64_t>> const& choiceLabeling = this->getChoiceLabeling();
        
        storm::storage::SparseMatrixBuilder<T> transitionMatrixBuilder(0, this->getTransitionMatrix().getColumnCount(), 0, true, true);
        std::vector<boost::container::flat_set<uint_fast64_t>> newChoiceLabeling;
        
        // Check for each choice of each state, whether the choice labels are fully contained in the given label set.
        uint_fast64_t currentRow = 0;
        for(uint_fast64_t state = 0; state < this->getNumberOfStates(); ++state) {
            bool stateHasValidChoice = false;
            for (uint_fast64_t choice = this->getTransitionMatrix().getRowGroupIndices()[state]; choice < this->getTransitionMatrix().getRowGroupIndices()[state + 1]; ++choice) {
                bool choiceValid = std::includes(enabledChoiceLabels.begin(), enabledChoiceLabels.end(), choiceLabeling[choice].begin(), choiceLabeling[choice].end());
                
                // If the choice is valid, copy over all its elements.
                if (choiceValid) {
                    if (!stateHasValidChoice) {
                        transitionMatrixBuilder.newRowGroup(currentRow);
                    }
                    stateHasValidChoice = true;
                    for (auto const& entry : this->getTransitionMatrix().getRow(choice)) {
                        transitionMatrixBuilder.addNextValue(currentRow, entry.getColumn(), entry.getValue());
                    }
                    newChoiceLabeling.emplace_back(choiceLabeling[choice]);
                    ++currentRow;
                } 
            }
            
            // If no choice of the current state may be taken, we insert a self-loop to the state instead.
            if (!stateHasValidChoice) {
                transitionMatrixBuilder.newRowGroup(currentRow);
                transitionMatrixBuilder.addNextValue(currentRow, state, storm::utility::constantOne<T>());
                newChoiceLabeling.emplace_back();
                ++currentRow;
            }
        }
        
        Mdp<T> restrictedMdp(transitionMatrixBuilder.build(), storm::models::AtomicPropositionsLabeling(this->getStateLabeling()), this->hasStateRewards() ? boost::optional<std::vector<T>>(this->getStateRewardVector()) : boost::optional<std::vector<T>>(), this->hasTransitionRewards() ? boost::optional<storm::storage::SparseMatrix<T>>(this->getTransitionRewardMatrix()) : boost::optional<storm::storage::SparseMatrix<T>>(), boost::optional<std::vector<boost::container::flat_set<uint_fast64_t>>>(newChoiceLabeling));
        return restrictedMdp;
    }
    
	/*!
	 * Calculates a hash over all values contained in this Model.
	 * @return size_t A Hash Value
	 */
	virtual std::size_t getHash() const override {
		return AbstractNondeterministicModel<T>::getHash();
	}
    
    virtual std::shared_ptr<AbstractModel<T>> applyScheduler(storm::storage::Scheduler const& scheduler) const override {
        storm::storage::SparseMatrix<T> newTransitionMatrix = storm::utility::matrix::applyScheduler(this->getTransitionMatrix(), scheduler);
        return std::shared_ptr<AbstractModel<T>>(new Mdp(newTransitionMatrix, this->getStateLabeling(), this->hasStateRewards() ? this->getStateRewardVector() : boost::optional<std::vector<T>>(), this->hasTransitionRewards() ? this->getTransitionRewardMatrix() :  boost::optional<storm::storage::SparseMatrix<T>>(), this->hasChoiceLabeling() ? this->getChoiceLabeling() : boost::optional<std::vector<boost::container::flat_set<uint_fast64_t>>>()));
    }
    
private:

	/*!
	 *	@brief Perform some sanity checks.
	 *
	 *	Checks probability matrix if all rows sum up to one.
	 */
	bool checkValidityOfProbabilityMatrix() {
<<<<<<< HEAD
		// Get the settings object to customize linear solving.
=======
		double precision = storm::settings::generalSettings().getPrecision();
>>>>>>> 96086cb6
		for (uint_fast64_t row = 0; row < this->getTransitionMatrix().getRowCount(); row++) {
			T sum = this->getTransitionMatrix().getRowSum(row);
                        
			if (sum == T(0)) continue;
			if (!storm::utility::isOne(sum))  {
				return false;
			}
																																																																																																																																											}
		return true;
	}
};

} // namespace models

} // namespace storm

#endif /* STORM_MODELS_MDP_H_ */<|MERGE_RESOLUTION|>--- conflicted
+++ resolved
@@ -197,11 +197,7 @@
 	 *	Checks probability matrix if all rows sum up to one.
 	 */
 	bool checkValidityOfProbabilityMatrix() {
-<<<<<<< HEAD
 		// Get the settings object to customize linear solving.
-=======
-		double precision = storm::settings::generalSettings().getPrecision();
->>>>>>> 96086cb6
 		for (uint_fast64_t row = 0; row < this->getTransitionMatrix().getRowCount(); row++) {
 			T sum = this->getTransitionMatrix().getRowSum(row);
                         
