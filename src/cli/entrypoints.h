#ifndef STORM_ENTRYPOINTS_H_H
#define STORM_ENTRYPOINTS_H_H

#include "src/utility/storm.h"

namespace storm {
    namespace cli {

        template<typename ValueType>
        void verifySparseModel(std::shared_ptr<storm::models::sparse::Model<ValueType>> model, std::vector<std::shared_ptr<const storm::logic::Formula>> const& formulas, bool onlyInitialStatesRelevant = false) {
            for (auto const& formula : formulas) {
                std::cout << std::endl << "Model checking property: " << *formula << " ...";
                std::unique_ptr<storm::modelchecker::CheckResult> result(storm::verifySparseModel(model, formula, onlyInitialStatesRelevant));
                if (result) {
                    std::cout << " done." << std::endl;
                    std::cout << "Result (initial states): ";
                    result->filter(storm::modelchecker::ExplicitQualitativeCheckResult(model->getInitialStates()));
                    std::cout << *result << std::endl;
                } else {
                    std::cout << " skipped, because the modelling formalism is currently unsupported." << std::endl;
                }
            }
        }

#ifdef STORM_HAVE_CARL
        template<>
        inline void verifySparseModel(std::shared_ptr<storm::models::sparse::Model<storm::RationalFunction>> model, std::vector<std::shared_ptr<const storm::logic::Formula>> const& formulas, bool onlyInitialStatesRelevant) {

            for (auto const& formula : formulas) {
                STORM_LOG_THROW(model->getType() == storm::models::ModelType::Dtmc, storm::exceptions::InvalidSettingsException, "Currently parametric verification is only available for DTMCs.");
                std::cout << std::endl << "Model checking property: " << *formula << " ...";
                std::unique_ptr<storm::modelchecker::CheckResult> result(storm::verifySparseModel(model, formula, onlyInitialStatesRelevant));
                if (result) {
                    std::cout << " done." << std::endl;
                    std::cout << "Result (initial states): ";
                    result->filter(storm::modelchecker::ExplicitQualitativeCheckResult(model->getInitialStates()));
                    std::cout << *result << std::endl;
                } else {
                    std::cout << " skipped, because the modelling formalism is currently unsupported." << std::endl;
                }

                storm::settings::modules::ParametricSettings const& parametricSettings = storm::settings::parametricSettings();
                if (parametricSettings.exportResultToFile()) {
                    exportParametricResultToFile(result->asExplicitQuantitativeCheckResult<storm::RationalFunction>()[*model->getInitialStates().begin()], storm::models::sparse::Dtmc<storm::RationalFunction>::ConstraintCollector(*(model->template as<storm::models::sparse::Dtmc<storm::RationalFunction>>())), parametricSettings.exportResultPath());
                }
            }
        }
#endif

<<<<<<< HEAD
        template<typename ValueType, storm::dd::DdType DdType>
        void verifySymbolicModelWithAbstractionRefinementEngine(storm::prism::Program const& program, std::vector<std::shared_ptr<storm::logic::Formula>> const& formulas) {
            for (auto const& formula : formulas) {
                std::cout << std::endl << "Model checking property: " << *formula << " ...";
                std::unique_ptr<storm::modelchecker::CheckResult> result(storm::verifyProgramWithAbstractionRefinementEngine<DdType, ValueType>(program, formula));
                if (result) {
                    std::cout << " done." << std::endl;
                    std::cout << "Result (initial states): ";
                    std::cout << *result << std::endl;
                } else {
                    std::cout << " skipped, because the modelling formalism is currently unsupported." << std::endl;
                }
            }
=======
        template<storm::dd::DdType DdType>
        void verifySymbolicModelWithAbstractionRefinementEngine(storm::prism::Program const& program, std::vector<std::shared_ptr<const storm::logic::Formula>> const& formulas, bool onlyInitialStatesRelevant = false) {
            STORM_LOG_THROW(false, storm::exceptions::NotImplementedException, "Abstraction Refinement is not yet implemented.");
>>>>>>> e5f9ddfb
        }

        template<storm::dd::DdType DdType>
        void verifySymbolicModelWithHybridEngine(std::shared_ptr<storm::models::symbolic::Model<DdType>> model, std::vector<std::shared_ptr<const storm::logic::Formula>> const& formulas, bool onlyInitialStatesRelevant = false) {
            for (auto const& formula : formulas) {
                std::cout << std::endl << "Model checking property: " << *formula << " ...";
                std::unique_ptr<storm::modelchecker::CheckResult> result(storm::verifySymbolicModelWithHybridEngine(model, formula, onlyInitialStatesRelevant));

                if (result) {
                    std::cout << " done." << std::endl;
                    std::cout << "Result (initial states): ";
                    result->filter(storm::modelchecker::SymbolicQualitativeCheckResult<DdType>(model->getReachableStates(), model->getInitialStates()));
                    std::cout << *result << std::endl;
                } else {
                    std::cout << " skipped, because the modelling formalism is currently unsupported." << std::endl;
                }
            }
        }

        template<storm::dd::DdType DdType>
        void verifySymbolicModelWithSymbolicEngine(std::shared_ptr<storm::models::symbolic::Model<DdType>> model, std::vector<std::shared_ptr<const storm::logic::Formula>> const& formulas, bool onlyInitialStatesRelevant = false) {
            for (auto const& formula : formulas) {
                std::cout << std::endl << "Model checking property: " << *formula << " ...";
                std::unique_ptr<storm::modelchecker::CheckResult> result(storm::verifySymbolicModelWithDdEngine(model, formula, onlyInitialStatesRelevant));
                if (result) {
                    std::cout << " done." << std::endl;
                    std::cout << "Result (initial states): ";
                    result->filter(storm::modelchecker::SymbolicQualitativeCheckResult<DdType>(model->getReachableStates(), model->getInitialStates()));
                    std::cout << *result << std::endl;
                } else {
                    std::cout << " skipped, because the modelling formalism is currently unsupported." << std::endl;
                }
            }
        }
        
#define BRANCH_ON_MODELTYPE(result, model, value_type, dd_type, function, ...) \
    if (model->isSymbolicModel()) { \
        if (model->isOfType(storm::models::ModelType::Dtmc)) { \
            result = function<storm::models::symbolic::Dtmc<dd_type>>(model->as<storm::models::symbolic::Dtmc<dd_type>>(), __VA_ARGS__); \
        } else if (model->isOfType(storm::models::ModelType::Ctmc)) { \
            result = function<storm::models::symbolic::Ctmc<dd_type>>(model->as<storm::models::symbolic::Ctmc<dd_type>>(), __VA_ARGS__); \
        } else if (model->isOfType(storm::models::ModelType::Mdp)) { \
            result = function<storm::models::symbolic::Mdp<dd_type>>(model->as<storm::models::symbolic::Mdp<dd_type>>(), __VA_ARGS__); \
        } else { \
            STORM_LOG_ASSERT(false, "Unknown model type."); \
        } \
    } else { \
        STORM_LOG_ASSERT(model->isSparseModel(), "Unknown model type."); \
        if (model->isOfType(storm::models::ModelType::Dtmc)) { \
            result = function<storm::models::sparse::Dtmc<value_type>>(model->as<storm::models::sparse::Dtmc<value_type>>(), __VA_ARGS__); \
        } else if (model->isOfType(storm::models::ModelType::Ctmc)) { \
            result = function<storm::models::sparse::Ctmc<value_type>>(model->as<storm::models::sparse::Ctmc<value_type>>(), __VA_ARGS__); \
        } else if (model->isOfType(storm::models::ModelType::Mdp)) { \
            result = function<storm::models::sparse::Mdp<value_type>>(model->as<storm::models::sparse::Mdp<value_type>>(), __VA_ARGS__); \
        } else if (model->isOfType(storm::models::ModelType::MarkovAutomaton)) { \
            result = function<storm::models::sparse::MarkovAutomaton<value_type>>(model->as<storm::models::sparse::MarkovAutomaton<value_type>>(), __VA_ARGS__); \
        } else { \
            STORM_LOG_ASSERT(false, "Unknown model type."); \
        } \
    }
    
        template<typename ValueType, storm::dd::DdType LibraryType>
        void buildAndCheckSymbolicModel(storm::prism::Program const& program, std::vector<std::shared_ptr<const storm::logic::Formula>> const& formulas, bool onlyInitialStatesRelevant = false) {

            storm::settings::modules::GeneralSettings const& settings = storm::settings::generalSettings();

            if (settings.getEngine() == storm::settings::modules::GeneralSettings::Engine::AbstractionRefinement) {
<<<<<<< HEAD
                verifySymbolicModelWithAbstractionRefinementEngine<ValueType, LibraryType>(program, formulas);
=======
                verifySymbolicModelWithAbstractionRefinementEngine<LibraryType>(program, formulas, onlyInitialStatesRelevant);
>>>>>>> e5f9ddfb
            } else {
                storm::storage::ModelFormulasPair modelFormulasPair = buildSymbolicModel<ValueType, LibraryType>(program, formulas);
                STORM_LOG_THROW(modelFormulasPair.model != nullptr, storm::exceptions::InvalidStateException,
                                "Model could not be constructed for an unknown reason.");

                // Preprocess the model if needed.
                BRANCH_ON_MODELTYPE(modelFormulasPair.model, modelFormulasPair.model, ValueType, LibraryType, preprocessModel, formulas);

                // Print some information about the model.
                modelFormulasPair.model->printModelInformationToStream(std::cout);

                // Verify the model, if a formula was given.
                if (!formulas.empty()) {
                    if (modelFormulasPair.model->isSparseModel()) {
                        if (storm::settings::generalSettings().isCounterexampleSet()) {
                            // If we were requested to generate a counterexample, we now do so for each formula.
                            for (auto const &formula : modelFormulasPair.formulas) {
                                generateCounterexample<ValueType>(program, modelFormulasPair.model->as<storm::models::sparse::Model<ValueType>>(), formula);
                            }
                        } else {
                            verifySparseModel<ValueType>(modelFormulasPair.model->as<storm::models::sparse::Model<ValueType>>(), modelFormulasPair.formulas, onlyInitialStatesRelevant);
                        }
                    } else if (modelFormulasPair.model->isSymbolicModel()) {
                        if (storm::settings::generalSettings().getEngine() == storm::settings::modules::GeneralSettings::Engine::Hybrid) {
                            verifySymbolicModelWithHybridEngine(modelFormulasPair.model->as<storm::models::symbolic::Model<LibraryType>>(),
                                                                modelFormulasPair.formulas, onlyInitialStatesRelevant);
                        } else {
                            verifySymbolicModelWithSymbolicEngine(modelFormulasPair.model->as<storm::models::symbolic::Model<LibraryType>>(),
                                                                  modelFormulasPair.formulas, onlyInitialStatesRelevant);
                        }
                    } else {
                        STORM_LOG_THROW(false, storm::exceptions::InvalidSettingsException, "Invalid input model type.");
                    }
                }
            }
        }
        
        template<typename ValueType>
        void buildAndCheckSymbolicModel(storm::prism::Program const& program, std::vector<std::shared_ptr<const storm::logic::Formula>> const& formulas, bool onlyInitialStatesRelevant = false) {
            if (storm::settings::generalSettings().getDdLibraryType() == storm::dd::DdType::CUDD) {
                buildAndCheckSymbolicModel<ValueType, storm::dd::DdType::CUDD>(program, formulas, onlyInitialStatesRelevant);
            } else if (storm::settings::generalSettings().getDdLibraryType() == storm::dd::DdType::Sylvan) {
                buildAndCheckSymbolicModel<ValueType, storm::dd::DdType::Sylvan>(program, formulas, onlyInitialStatesRelevant);
            }
        }

        template<typename ValueType>
        void buildAndCheckExplicitModel(std::vector<std::shared_ptr<const storm::logic::Formula>> const& formulas, bool onlyInitialStatesRelevant = false) {
            storm::settings::modules::GeneralSettings const& settings = storm::settings::generalSettings();

            STORM_LOG_THROW(settings.isExplicitSet(), storm::exceptions::InvalidStateException, "Unable to build explicit model without model files.");
            std::shared_ptr<storm::models::ModelBase> model = buildExplicitModel<ValueType>(settings.getTransitionFilename(), settings.getLabelingFilename(), settings.isStateRewardsSet() ? boost::optional<std::string>(settings.getStateRewardsFilename()) : boost::none, settings.isTransitionRewardsSet() ? boost::optional<std::string>(settings.getTransitionRewardsFilename()) : boost::none, settings.isChoiceLabelingSet() ? boost::optional<std::string>(settings.getChoiceLabelingFilename()) : boost::none);
            
            // Preprocess the model if needed.
            BRANCH_ON_MODELTYPE(model, model, ValueType, storm::dd::DdType::CUDD, preprocessModel, formulas);

            // Print some information about the model.
            model->printModelInformationToStream(std::cout);

            // Verify the model, if a formula was given.
            if (!formulas.empty()) {
                STORM_LOG_THROW(model->isSparseModel(), storm::exceptions::InvalidStateException, "Expected sparse model.");
                verifySparseModel<ValueType>(model->as<storm::models::sparse::Model<ValueType>>(), formulas, onlyInitialStatesRelevant);
            }
        }
    }
}

#endif //STORM_ENTRYPOINTS_H_H<|MERGE_RESOLUTION|>--- conflicted
+++ resolved
@@ -47,12 +47,11 @@
         }
 #endif
 
-<<<<<<< HEAD
         template<typename ValueType, storm::dd::DdType DdType>
-        void verifySymbolicModelWithAbstractionRefinementEngine(storm::prism::Program const& program, std::vector<std::shared_ptr<storm::logic::Formula>> const& formulas) {
+        void verifySymbolicModelWithAbstractionRefinementEngine(storm::prism::Program const& program, std::vector<std::shared_ptr<storm::logic::Formula>> const& formulas, bool onlyInitialStatesRelevant = false) {
             for (auto const& formula : formulas) {
                 std::cout << std::endl << "Model checking property: " << *formula << " ...";
-                std::unique_ptr<storm::modelchecker::CheckResult> result(storm::verifyProgramWithAbstractionRefinementEngine<DdType, ValueType>(program, formula));
+                std::unique_ptr<storm::modelchecker::CheckResult> result(storm::verifyProgramWithAbstractionRefinementEngine<DdType, ValueType>(program, formula, onlyInitialStatesRelevant));
                 if (result) {
                     std::cout << " done." << std::endl;
                     std::cout << "Result (initial states): ";
@@ -61,11 +60,6 @@
                     std::cout << " skipped, because the modelling formalism is currently unsupported." << std::endl;
                 }
             }
-=======
-        template<storm::dd::DdType DdType>
-        void verifySymbolicModelWithAbstractionRefinementEngine(storm::prism::Program const& program, std::vector<std::shared_ptr<const storm::logic::Formula>> const& formulas, bool onlyInitialStatesRelevant = false) {
-            STORM_LOG_THROW(false, storm::exceptions::NotImplementedException, "Abstraction Refinement is not yet implemented.");
->>>>>>> e5f9ddfb
         }
 
         template<storm::dd::DdType DdType>
@@ -133,11 +127,7 @@
             storm::settings::modules::GeneralSettings const& settings = storm::settings::generalSettings();
 
             if (settings.getEngine() == storm::settings::modules::GeneralSettings::Engine::AbstractionRefinement) {
-<<<<<<< HEAD
-                verifySymbolicModelWithAbstractionRefinementEngine<ValueType, LibraryType>(program, formulas);
-=======
-                verifySymbolicModelWithAbstractionRefinementEngine<LibraryType>(program, formulas, onlyInitialStatesRelevant);
->>>>>>> e5f9ddfb
+                verifySymbolicModelWithAbstractionRefinementEngine<ValueType, LibraryType>(program, formulas, onlyInitialStatesRelevant);
             } else {
                 storm::storage::ModelFormulasPair modelFormulasPair = buildSymbolicModel<ValueType, LibraryType>(program, formulas);
                 STORM_LOG_THROW(modelFormulasPair.model != nullptr, storm::exceptions::InvalidStateException,
