--- conflicted
+++ resolved
@@ -102,13 +102,8 @@
                 preparedProgram = program;
             }
             
-<<<<<<< HEAD
-            storm::prism::Program preparedProgram = program.defineUndefinedConstants(constantDefinitions);
-            if (!std::is_same<ValueType, RationalFunction>::value) {
-                STORM_LOG_THROW(!preparedProgram.hasUndefinedConstants(), storm::exceptions::InvalidArgumentException, "Program still contains undefined constants.");
-=======
-            // If the program still contains undefined constants, assemble an appropriate error message.
-            if (preparedProgram.hasUndefinedConstants()) {
+            // If the program still contains undefined constants and we are not in a parametric setting, assemble an appropriate error message.
+            if (!std::is_same<ValueType, RationalFunction>::value && preparedProgram.hasUndefinedConstants()) {
                 std::vector<std::reference_wrapper<storm::prism::Constant const>> undefinedConstants = preparedProgram.getUndefinedConstants();
                 std::stringstream stream;
                 bool printComma = false;
@@ -122,7 +117,6 @@
                 }
                 stream << ".";
                 STORM_LOG_THROW(false, storm::exceptions::InvalidArgumentException, "Program still contains these undefined constants: " + stream.str());
->>>>>>> f0a2db64
             }
             
             // Now that we have defined all the constants in the program, we need to substitute their appearances in
