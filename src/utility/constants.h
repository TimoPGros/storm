#ifndef STORM_UTILITY_CONSTANTSCOMPARATOR_H_
#define STORM_UTILITY_CONSTANTSCOMPARATOR_H_

#ifdef max
#	undef max
#endif

#ifdef min
#	undef min
#endif

#include <limits>
#include <cstdint>


namespace storm {
    
    // Forward-declare MatrixEntry class.
    namespace storage {
        template<typename IndexType, typename ValueType> class MatrixEntry;
    }
    
    namespace utility {
        
        template<typename ValueType>
        ValueType one();
        
        template<typename ValueType>
        ValueType zero();
        
        template<typename ValueType>
        ValueType infinity();
     
        
        template<typename ValueType>
        ValueType pow(ValueType const& value, uint_fast64_t exponent);
  
        
        template<typename ValueType>
        ValueType simplify(ValueType value);
        
        // A class that can be used for comparing constants.
        template<typename ValueType>
        class ConstantsComparator {
        public:
            bool isOne(ValueType const& value) const;
            
            bool isZero(ValueType const& value) const;
            
            bool isEqual(ValueType const& value1, ValueType const& value2) const;
<<<<<<< HEAD
            
            bool isConstant(ValueType const& value) const;
        };
        
        // For floats we specialize this class and consider the comparison modulo some predefined precision.
        template<>
        class ConstantsComparator<float> {
        public:
            ConstantsComparator();
            
            ConstantsComparator(float precision);
            
            bool isOne(float const& value) const;
=======
>>>>>>> ba95065c
            
            bool isConstant(ValueType const& value) const;
            
            bool isInfinity(ValueType const& value) const;
        };
        
      
        
        template<typename IndexType, typename ValueType>
        storm::storage::MatrixEntry<IndexType, ValueType>& simplify(storm::storage::MatrixEntry<IndexType, ValueType>& matrixEntry);

        template<typename IndexType, typename ValueType>
        storm::storage::MatrixEntry<IndexType, ValueType>&& simplify(storm::storage::MatrixEntry<IndexType, ValueType>&& matrixEntry);
    }
}

#endif /* STORM_UTILITY_CONSTANTSCOMPARATOR_H_ */<|MERGE_RESOLUTION|>--- conflicted
+++ resolved
@@ -48,22 +48,6 @@
             bool isZero(ValueType const& value) const;
             
             bool isEqual(ValueType const& value1, ValueType const& value2) const;
-<<<<<<< HEAD
-            
-            bool isConstant(ValueType const& value) const;
-        };
-        
-        // For floats we specialize this class and consider the comparison modulo some predefined precision.
-        template<>
-        class ConstantsComparator<float> {
-        public:
-            ConstantsComparator();
-            
-            ConstantsComparator(float precision);
-            
-            bool isOne(float const& value) const;
-=======
->>>>>>> ba95065c
             
             bool isConstant(ValueType const& value) const;
             
