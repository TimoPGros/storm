/*
 * utility.cpp
 *
 *  Created on: 17.10.2012
 *      Author: Thomas Heinemann
 */

#include "src/utility/utility.h"
#include "src/parser/readTraFile.h"
#include "src/parser/readLabFile.h"

namespace mrmc {

namespace utility {

void dtmcToDot(mrmc::models::Dtmc<double>* dtmc, const char* filename) {
	//FIXME: adapt this to the refactored names
	//FIXME: use C++-style for file output here, as performance is not critical here
/*   FILE *P;
   mrmc::sparse::StaticSparseMatrix<double>* matrix = dtmc->getTransitions();
   mrmc::dtmc::Labeling* labels = dtmc->getLabels();

   uint_fast64_t* row_indications = matrix->getRowIndications();
   uint_fast64_t* column_indications = matrix->getColumnIndications();
   double* value_storage = matrix->getStoragePointer();
   double* diagonal_storage = matrix->getDiagonalStorage();

   P = fopen(filename, "w");

   if (P == NULL) {
      pantheios::log_ERROR("File could not be opened.");
      throw mrmc::exceptions::file_IO_exception();
   }

   fprintf(P, "digraph dtmc {\n");

   //Specify the nodes and their labels
   for (uint_fast64_t i = 1; i <= dtmc->getNodeCount(); i++) {
      fprintf(P, "\t%Lu[label=\"%Lu\\n{", i, i);
      char komma=' ';
      for(auto it = labels->getPropositionMap()->begin();
               it != labels->getPropositionMap()->end();
               it++) {
         if(labels->nodeHasProposition(it->first, i)) {
            fprintf(P, "%c%s", komma, (it->first).c_str());
         }
         char komma=',';
      }

      fprintf(P, " }\"];\n");
   }

   uint_fast64_t row = 0;

   for (uint_fast64_t i = 0; i < matrix->getNonZeroEntryCount(); i++ ) {
      //Check whether we have to switch to the new row
      while (row_indications[row] <= i) {
         ++row;
         //write diagonal entry/self loop first
         if (diagonal_storage[row] != 0) {
            fprintf(P, "\t%Lu -> %Lu [label=%f]\n",
                  row, row, diagonal_storage[row]);
         }
      }
      fprintf(P, "\t%Lu -> %Lu [label=%f]\n",
            row, column_indications[i], value_storage[i]);
   }



   fprintf(P, "}\n");

   fclose(P); */
}

<<<<<<< HEAD
=======
mrmc::models::Dtmc<double>* parseDTMC(const char* tra_file, const char* lab_file) {
   mrmc::sparse::StaticSparseMatrix<double>* transition_matrix =
         mrmc::parser::readTraFile(tra_file);
   uint_fast64_t node_count = transition_matrix->getRowCount();

   mrmc::models::AtomicPropositionsLabeling* labeling =
         mrmc::parser::readLabFile(node_count, lab_file);

   mrmc::models::Dtmc<double>* result =
         new mrmc::models::Dtmc<double>(transition_matrix, labeling);
   return result;
}

>>>>>>> 7e9ba03e
}

}<|MERGE_RESOLUTION|>--- conflicted
+++ resolved
@@ -73,8 +73,6 @@
    fclose(P); */
 }
 
-<<<<<<< HEAD
-=======
 mrmc::models::Dtmc<double>* parseDTMC(const char* tra_file, const char* lab_file) {
    mrmc::sparse::StaticSparseMatrix<double>* transition_matrix =
          mrmc::parser::readTraFile(tra_file);
@@ -88,7 +86,6 @@
    return result;
 }
 
->>>>>>> 7e9ba03e
 }
 
 }