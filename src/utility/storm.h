
#ifndef STORM_H
#define	STORM_H

#include <iostream>
#include <iomanip>
#include <fstream>
#include <cstdio>
#include <sstream>
#include <memory>
#include <src/storage/ModelFormulasPair.h>

#include "initialize.h"

#include "storm-config.h"



// Headers that provide auxiliary functionality.
#include "src/settings/SettingsManager.h"


#include "src/settings/modules/BisimulationSettings.h"
#include "src/settings/modules/ParametricSettings.h"
#include "src/settings/modules/RegionSettings.h"

// Formula headers.
#include "src/logic/Formulas.h"

// Model headers.
#include "src/models/ModelBase.h"
#include "src/models/sparse/Model.h"
#include "src/models/sparse/StandardRewardModel.h"
#include "src/models/sparse/MarkovAutomaton.h"
#include "src/models/symbolic/Model.h"
#include "src/models/symbolic/StandardRewardModel.h"

#include "src/storage/dd/Add.h"
#include "src/storage/dd/Bdd.h"

#include "src/parser/AutoParser.h"

// Headers of builders.
#include "src/builder/ExplicitPrismModelBuilder.h"
#include "src/builder/DdPrismModelBuilder.h"

// Headers for model processing.
#include "src/storage/bisimulation/DeterministicModelBisimulationDecomposition.h"
#include "src/storage/bisimulation/NondeterministicModelBisimulationDecomposition.h"
#include "src/storage/ModelFormulasPair.h"

// Headers for model checking.
#include "src/modelchecker/prctl/SparseDtmcPrctlModelChecker.h"
#include "src/modelchecker/prctl/SparseMdpPrctlModelChecker.h"
#include "src/modelchecker/prctl/HybridDtmcPrctlModelChecker.h"
#include "src/modelchecker/prctl/HybridMdpPrctlModelChecker.h"
#include "src/modelchecker/prctl/SymbolicDtmcPrctlModelChecker.h"
#include "src/modelchecker/prctl/SymbolicMdpPrctlModelChecker.h"
#include "src/modelchecker/reachability/SparseDtmcEliminationModelChecker.h"
#include "src/modelchecker/region/SparseDtmcRegionModelChecker.h"
#include "src/modelchecker/region/SparseMdpRegionModelChecker.h"
#include "src/modelchecker/region/ParameterRegion.h"
#include "src/modelchecker/csl/SparseCtmcCslModelChecker.h"
#include "src/modelchecker/csl/HybridCtmcCslModelChecker.h"
#include "src/modelchecker/results/ExplicitQualitativeCheckResult.h"
#include "src/modelchecker/results/SymbolicQualitativeCheckResult.h"

// Headers for counterexample generation.
#include "src/counterexamples/MILPMinimalLabelSetGenerator.h"
#include "src/counterexamples/SMTMinimalCommandSetGenerator.h"

// Headers related to exception handling.
#include "src/exceptions/InvalidStateException.h"
#include "src/exceptions/InvalidArgumentException.h"
#include "src/exceptions/InvalidSettingsException.h"
#include "src/exceptions/InvalidTypeException.h"
#include "src/exceptions/NotImplementedException.h"

namespace storm {

    template<typename ValueType>
    std::shared_ptr<storm::models::sparse::Model<ValueType>> buildExplicitModel(std::string const& transitionsFile, std::string const& labelingFile, boost::optional<std::string> const& stateRewardsFile = boost::none, boost::optional<std::string> const& transitionRewardsFile = boost::none, boost::optional<std::string> const& choiceLabelingFile = boost::none) {
        return storm::parser::AutoParser<>::parseModel(transitionsFile, labelingFile, stateRewardsFile ? stateRewardsFile.get() : "", transitionRewardsFile ? transitionRewardsFile.get() : "", choiceLabelingFile ? choiceLabelingFile.get() : "" );
    }
            
    storm::prism::Program parseProgram(std::string const& path);
    std::vector<std::shared_ptr<storm::logic::Formula>> parseFormulasForExplicit(std::string const& inputString);
    std::vector<std::shared_ptr<storm::logic::Formula>> parseFormulasForProgram(std::string const& inputString, storm::prism::Program const& program);


    template<typename ValueType, storm::dd::DdType LibraryType = storm::dd::DdType::CUDD>
    storm::storage::ModelFormulasPair buildSymbolicModel(storm::prism::Program const& program, std::vector<std::shared_ptr<const storm::logic::Formula>> const& formulas) {
        storm::storage::ModelFormulasPair result;
        storm::prism::Program translatedProgram;

        storm::settings::modules::GeneralSettings settings = storm::settings::generalSettings();

        // Get the string that assigns values to the unknown currently undefined constants in the model.
        std::string constants = settings.getConstantDefinitionString();

        // Customize and perform model-building.
        if (settings.getEngine() == storm::settings::modules::GeneralSettings::Engine::Sparse) {
            typename storm::builder::ExplicitPrismModelBuilder<ValueType, storm::models::sparse::StandardRewardModel<ValueType>>::Options options;
            options = typename storm::builder::ExplicitPrismModelBuilder<ValueType, storm::models::sparse::StandardRewardModel<ValueType>>::Options(formulas);
            options.addConstantDefinitionsFromString(program, constants);

            // Generate command labels if we are going to build a counterexample later.
            if (storm::settings::counterexampleGeneratorSettings().isMinimalCommandSetGenerationSet()) {
                options.buildCommandLabels = true;
            }

            storm::builder::ExplicitPrismModelBuilder<ValueType> builder;
            result.model = builder.translateProgram(program, options);
            translatedProgram = builder.getTranslatedProgram();
        } else if (settings.getEngine() == storm::settings::modules::GeneralSettings::Engine::Dd || settings.getEngine() == storm::settings::modules::GeneralSettings::Engine::Hybrid) {
            typename storm::builder::DdPrismModelBuilder<LibraryType>::Options options;
            options = typename storm::builder::DdPrismModelBuilder<LibraryType>::Options(formulas);
            options.addConstantDefinitionsFromString(program, constants);

            storm::builder::DdPrismModelBuilder<LibraryType> builder;
            result.model = builder.translateProgram(program, options);
            translatedProgram = builder.getTranslatedProgram();
        }
        // There may be constants of the model appearing in the formulas, so we replace all their occurrences
        // by their definitions in the translated program.

        // Start by building a mapping from constants of the (translated) model to their defining expressions.
        std::map<storm::expressions::Variable, storm::expressions::Expression> constantSubstitution;
        for (auto const& constant : translatedProgram.getConstants()) {
            if (constant.isDefined()) {
                constantSubstitution.emplace(constant.getExpressionVariable(), constant.getExpression());
            }
        }

        for (auto const& formula : formulas) {
            result.formulas.emplace_back(formula->substitute(constantSubstitution));
        }
        return result;
    }
    
    template<typename ModelType>
    std::shared_ptr<ModelType> performDeterministicSparseBisimulationMinimization(std::shared_ptr<ModelType> model, std::vector<std::shared_ptr<const storm::logic::Formula>> const& formulas, storm::storage::BisimulationType type) {
        std::cout << "Performing bisimulation minimization... ";
        typename storm::storage::DeterministicModelBisimulationDecomposition<ModelType>::Options options;
        if (!formulas.empty()) {
            options = typename storm::storage::DeterministicModelBisimulationDecomposition<ModelType>::Options(*model, formulas);
        }
        options.setType(type);
        
        storm::storage::DeterministicModelBisimulationDecomposition<ModelType> bisimulationDecomposition(*model, options);
        bisimulationDecomposition.computeBisimulationDecomposition();
        model = bisimulationDecomposition.getQuotient();
        std::cout << "done." << std::endl << std::endl;
        return model;
    }
    
    template<typename ModelType>
    std::shared_ptr<ModelType> performNondeterministicSparseBisimulationMinimization(std::shared_ptr<ModelType> model, std::vector<std::shared_ptr<const storm::logic::Formula>> const& formulas, storm::storage::BisimulationType type) {
        std::cout << "Performing bisimulation minimization... ";
        typename storm::storage::DeterministicModelBisimulationDecomposition<ModelType>::Options options;
        if (!formulas.empty()) {
            options = typename storm::storage::NondeterministicModelBisimulationDecomposition<ModelType>::Options(*model, formulas);
        }
        options.setType(type);
        
        
        storm::storage::NondeterministicModelBisimulationDecomposition<ModelType> bisimulationDecomposition(*model, options);
        bisimulationDecomposition.computeBisimulationDecomposition();
        model = bisimulationDecomposition.getQuotient();
        std::cout << "done." << std::endl << std::endl;
        return model;
    }
    
<<<<<<< HEAD
    template<typename ModelType, typename ValueType = typename ModelType::ValueType, typename std::enable_if<std::is_base_of<storm::models::sparse::Model<ValueType>, ModelType>::value, bool>::type = 0>
    std::shared_ptr<storm::models::ModelBase> preprocessModel(std::shared_ptr<ModelType> model, std::vector<std::shared_ptr<storm::logic::Formula>> const& formulas) {
        if (storm::settings::generalSettings().isBisimulationSet()) {
            std::cout << "Model before preprocessing: " << std::endl;
            model->printModelInformationToStream(std::cout);
            STORM_LOG_THROW(model->isSparseModel(), storm::exceptions::InvalidSettingsException, "Bisimulation minimization is currently only available for sparse models.");
            STORM_LOG_THROW(model->isOfType(storm::models::ModelType::Dtmc) || model->isOfType(storm::models::ModelType::Ctmc) || model->isOfType(storm::models::ModelType::Mdp), storm::exceptions::InvalidSettingsException, "Bisimulation minimization is currently only available for DTMCs, CTMCs and MDPs.");

            model->reduceToStateBasedRewards();
=======
    template<typename ModelType>
    std::shared_ptr<storm::models::sparse::Model<typename ModelType::ValueType>> performBisimulationMinimization(std::shared_ptr<storm::models::sparse::Model<typename ModelType::ValueType>> const& model, std::vector<std::shared_ptr<const storm::logic::Formula>> const& formulas, storm::storage::BisimulationType type) {
        using ValueType = typename ModelType::ValueType;
        
        STORM_LOG_THROW(model->isOfType(storm::models::ModelType::Dtmc) || model->isOfType(storm::models::ModelType::Ctmc) || model->isOfType(storm::models::ModelType::Mdp), storm::exceptions::InvalidSettingsException, "Bisimulation minimization is currently only available for DTMCs, CTMCs and MDPs.");
        model->reduceToStateBasedRewards();
>>>>>>> 39acf244

        if (model->isOfType(storm::models::ModelType::Dtmc)) {
            return performDeterministicSparseBisimulationMinimization<storm::models::sparse::Dtmc<ValueType>>(model->template as<storm::models::sparse::Dtmc<ValueType>>(), formulas, type);
        } else if (model->isOfType(storm::models::ModelType::Ctmc)) {
            return performDeterministicSparseBisimulationMinimization<storm::models::sparse::Ctmc<ValueType>>(model->template as<storm::models::sparse::Ctmc<ValueType>>(), formulas, type);
        } else {
            return performNondeterministicSparseBisimulationMinimization<storm::models::sparse::Mdp<ValueType>>(model->template as<storm::models::sparse::Mdp<ValueType>>(), formulas, type);
        }       
    }
        
    template<typename ModelType>
    std::shared_ptr<storm::models::sparse::Model<typename ModelType::ValueType>> performBisimulationMinimization(std::shared_ptr<storm::models::sparse::Model<typename ModelType::ValueType>> const& model, std::shared_ptr<const storm::logic::Formula> const& formula, storm::storage::BisimulationType type) {
        std::vector<std::shared_ptr<const storm::logic::Formula>> formulas = { formula };
        return performBisimulationMinimization<ModelType>(model, formulas , type);
    }
    
    
    template<typename ModelType>
    std::shared_ptr<storm::models::ModelBase> preprocessModel(std::shared_ptr<storm::models::ModelBase> model, std::vector<std::shared_ptr<const storm::logic::Formula>> const& formulas) {
        if (model->isSparseModel() && storm::settings::generalSettings().isBisimulationSet()) {
            storm::storage::BisimulationType bisimType = storm::storage::BisimulationType::Strong;
            if (storm::settings::bisimulationSettings().isWeakBisimulationSet()) {
                bisimType = storm::storage::BisimulationType::Weak;
            }
            
            STORM_LOG_THROW(model->isSparseModel(), storm::exceptions::InvalidSettingsException, "Bisimulation minimization is currently only available for sparse models.");
            return performBisimulationMinimization<ModelType>(model->template as<storm::models::sparse::Model<typename ModelType::ValueType>>(), formulas, bisimType);
        }
        return model;
    }
    
    
    template<typename ValueType>
    void generateCounterexample(storm::prism::Program const& program, std::shared_ptr<storm::models::sparse::Model<ValueType>> model, std::shared_ptr<const storm::logic::Formula> const& formula) {
        if (storm::settings::counterexampleGeneratorSettings().isMinimalCommandSetGenerationSet()) {
            STORM_LOG_THROW(model->getType() == storm::models::ModelType::Mdp, storm::exceptions::InvalidTypeException, "Minimal command set generation is only available for MDPs.");
            STORM_LOG_THROW(storm::settings::generalSettings().isSymbolicSet(), storm::exceptions::InvalidSettingsException, "Minimal command set generation is only available for symbolic models.");

            std::shared_ptr<storm::models::sparse::Mdp<ValueType>> mdp = model->template as<storm::models::sparse::Mdp<ValueType>>();

            // Determine whether we are required to use the MILP-version or the SAT-version.
            bool useMILP = storm::settings::counterexampleGeneratorSettings().isUseMilpBasedMinimalCommandSetGenerationSet();

            if (useMILP) {
                storm::counterexamples::MILPMinimalLabelSetGenerator<ValueType>::computeCounterexample(program, *mdp, formula);
            } else {
                storm::counterexamples::SMTMinimalCommandSetGenerator<ValueType>::computeCounterexample(program, storm::settings::generalSettings().getConstantDefinitionString(), *mdp, formula);
            }

        } else {
            STORM_LOG_THROW(false, storm::exceptions::InvalidSettingsException, "No suitable counterexample representation selected.");
        }
    }
            
#ifdef STORM_HAVE_CARL
    template<>
    inline void generateCounterexample(storm::prism::Program const& program, std::shared_ptr<storm::models::sparse::Model<storm::RationalFunction>> model, std::shared_ptr<const storm::logic::Formula> const& formula) {
        STORM_LOG_THROW(false, storm::exceptions::InvalidSettingsException, "Unable to generate counterexample for parametric model.");
    }
#endif

    template<typename ValueType, storm::dd::DdType DdType>
    std::unique_ptr<storm::modelchecker::CheckResult> verifyModel(std::shared_ptr<storm::models::ModelBase> model, std::shared_ptr<const storm::logic::Formula> const& formula, bool onlyInitialStatesRelevant) {
        storm::settings::modules::GeneralSettings const& settings = storm::settings::generalSettings();
        switch(settings.getEngine()) {
            case storm::settings::modules::GeneralSettings::Engine::Sparse: {
                std::shared_ptr<storm::models::sparse::Model<ValueType>> sparseModel = model->template as<storm::models::sparse::Model<ValueType>>();
                STORM_LOG_THROW(sparseModel != nullptr, storm::exceptions::InvalidArgumentException, "Sparse engine requires a sparse input model");
                return verifySparseModel(sparseModel, formula, onlyInitialStatesRelevant);
            }
            case storm::settings::modules::GeneralSettings::Engine::Hybrid: {
                std::shared_ptr<storm::models::symbolic::Model<DdType>> ddModel = model->template as<storm::models::symbolic::Model<DdType>>();
                STORM_LOG_THROW(ddModel != nullptr, storm::exceptions::InvalidArgumentException, "Hybrid engine requires a dd input model");
                return verifySymbolicModelWithHybridEngine(ddModel, formula, onlyInitialStatesRelevant);
            }
            case storm::settings::modules::GeneralSettings::Engine::Dd: {
                std::shared_ptr<storm::models::symbolic::Model<DdType>> ddModel = model->template as<storm::models::symbolic::Model<DdType>>();
                STORM_LOG_THROW(ddModel != nullptr, storm::exceptions::InvalidArgumentException, "Dd engine requires a dd input model");
                return verifySymbolicModelWithDdEngine(ddModel, formula, onlyInitialStatesRelevant);
            }
            case storm::settings::modules::GeneralSettings::Engine::AbstractionRefinement: {
                STORM_LOG_ASSERT(false, "This position should not be reached, as at this point no model has been built.");
            }
        }
    }

    template<typename ValueType>
    std::unique_ptr<storm::modelchecker::CheckResult> verifySparseModel(std::shared_ptr<storm::models::sparse::Model<ValueType>> model, std::shared_ptr<const storm::logic::Formula> const& formula, bool onlyInitialStatesRelevant = false) {

        std::unique_ptr<storm::modelchecker::CheckResult> result;
        storm::modelchecker::CheckTask<storm::logic::Formula> task(*formula, onlyInitialStatesRelevant);
        if (model->getType() == storm::models::ModelType::Dtmc) {
            std::shared_ptr<storm::models::sparse::Dtmc<ValueType>> dtmc = model->template as<storm::models::sparse::Dtmc<ValueType>>();
            storm::modelchecker::SparseDtmcPrctlModelChecker<storm::models::sparse::Dtmc<ValueType>> modelchecker(*dtmc);
            if (modelchecker.canHandle(task)) {
                result = modelchecker.check(task);
            } else {
                storm::modelchecker::SparseDtmcEliminationModelChecker<storm::models::sparse::Dtmc<ValueType>> modelchecker2(*dtmc);
                if (modelchecker2.canHandle(task)) {
                    result = modelchecker2.check(task);
                }
            }
        } else if (model->getType() == storm::models::ModelType::Mdp) {
            std::shared_ptr<storm::models::sparse::Mdp<ValueType>> mdp = model->template as<storm::models::sparse::Mdp<ValueType>>();
#ifdef STORM_HAVE_CUDA
            if (settings.isCudaSet()) {
                    storm::modelchecker::TopologicalValueIterationMdpPrctlModelChecker<ValueType> modelchecker(*mdp);
                    result = modelchecker.check(task);
                } else {
                    storm::modelchecker::SparseMdpPrctlModelChecker<storm::models::sparse::Mdp<ValueType>> modelchecker(*mdp);
                    result = modelchecker.check(task);
                }
#else
            storm::modelchecker::SparseMdpPrctlModelChecker<storm::models::sparse::Mdp<ValueType>> modelchecker(*mdp);
            result = modelchecker.check(task);
#endif
        } else if (model->getType() == storm::models::ModelType::Ctmc) {
            std::shared_ptr<storm::models::sparse::Ctmc<ValueType>> ctmc = model->template as<storm::models::sparse::Ctmc<ValueType>>();

            storm::modelchecker::SparseCtmcCslModelChecker<storm::models::sparse::Ctmc<ValueType>> modelchecker(*ctmc);
            result = modelchecker.check(task);
        }
        return result;

    }
            
#ifdef STORM_HAVE_CARL
    inline void exportParametricResultToFile(storm::RationalFunction const& result, storm::models::sparse::Dtmc<storm::RationalFunction>::ConstraintCollector const& constraintCollector, std::string const& path) {
        std::ofstream filestream;
        filestream.open(path);
        // TODO: add checks.
        filestream << "!Parameters: ";
        std::set<storm::Variable> vars = result.gatherVariables();
        std::copy(vars.begin(), vars.end(), std::ostream_iterator<storm::Variable>(filestream, "; "));
        filestream << std::endl;
        filestream << "!Result: " << result << std::endl;
        filestream << "!Well-formed Constraints: " << std::endl;
        std::copy(constraintCollector.getWellformedConstraints().begin(), constraintCollector.getWellformedConstraints().end(), std::ostream_iterator<storm::ArithConstraint<storm::RationalFunction>>(filestream, "\n"));
        filestream << "!Graph-preserving Constraints: " << std::endl;
        std::copy(constraintCollector.getGraphPreservingConstraints().begin(), constraintCollector.getGraphPreservingConstraints().end(), std::ostream_iterator<storm::ArithConstraint<storm::RationalFunction>>(filestream, "\n"));
        filestream.close();
    }

    template<>
    inline std::unique_ptr<storm::modelchecker::CheckResult> verifySparseModel(std::shared_ptr<storm::models::sparse::Model<storm::RationalFunction>> model, std::shared_ptr<const storm::logic::Formula> const& formula, bool onlyInitialStatesRelevant) {
        std::unique_ptr<storm::modelchecker::CheckResult> result;
        std::shared_ptr<storm::models::sparse::Dtmc<storm::RationalFunction>> dtmc = model->template as<storm::models::sparse::Dtmc<storm::RationalFunction>>();

        storm::modelchecker::SparseDtmcEliminationModelChecker<storm::models::sparse::Dtmc<storm::RationalFunction>> modelchecker(*dtmc);
        storm::modelchecker::CheckTask<storm::logic::Formula> task(*formula, onlyInitialStatesRelevant);
        if (modelchecker.canHandle(task)) {
            result = modelchecker.check(task);
        } else {
            STORM_LOG_THROW(false, storm::exceptions::InvalidSettingsException, "The parametric engine currently does not support this property.");
        }
        return result;
    }
    
    /*!
     * Initializes a region model checker.
     * 
     * @param regionModelChecker the resulting model checker object
     * @param programFilePath a path to the prism program file
     * @param formulaString The considered formula (as path to the file or directly as string.) Should be exactly one formula.
     * @param constantsString can be used to specify constants for certain parameters, e.g., "p=0.9,R=42"
     * @return true when initialization was successful
     */
    inline bool initializeRegionModelChecker(std::shared_ptr<storm::modelchecker::region::AbstractSparseRegionModelChecker<storm::RationalFunction, double>>& regionModelChecker,
                                      std::string const& programFilePath,
                                      std::string const& formulaString,
                                      std::string const& constantsString=""){
        regionModelChecker.reset();
        // Program and formula
        storm::prism::Program program = parseProgram(programFilePath);
        program.checkValidity();
        std::vector<std::shared_ptr<storm::logic::Formula>> formulas = parseFormulasForProgram(formulaString, program);
        if(formulas.size()!=1){
            STORM_LOG_ERROR("The given formulaString does not specify exactly one formula");
            return false;
        }
        // Parametric model
        typename storm::builder::ExplicitPrismModelBuilder<storm::RationalFunction>::Options options = storm::builder::ExplicitPrismModelBuilder<storm::RationalFunction>::Options(*formulas[0]);
        options.addConstantDefinitionsFromString(program, constantsString); 
        options.preserveFormula(*formulas[0]);
        std::shared_ptr<storm::models::sparse::Model<storm::RationalFunction>> model = storm::builder::ExplicitPrismModelBuilder<storm::RationalFunction>().translateProgram(program, options)->as<storm::models::sparse::Model<storm::RationalFunction>>();
        preprocessModel(model,formulas);
        // ModelChecker
        if(model->isOfType(storm::models::ModelType::Dtmc)){
            regionModelChecker = std::make_shared<storm::modelchecker::region::SparseDtmcRegionModelChecker<storm::models::sparse::Dtmc<storm::RationalFunction>, double>>(model->as<storm::models::sparse::Dtmc<storm::RationalFunction>>());
        } else if (model->isOfType(storm::models::ModelType::Mdp)){
            regionModelChecker = std::make_shared<storm::modelchecker::region::SparseMdpRegionModelChecker<storm::models::sparse::Mdp<storm::RationalFunction>, double>>(model->as<storm::models::sparse::Mdp<storm::RationalFunction>>());
        } else {
            STORM_LOG_ERROR("The type of the given model is not supported (only Dtmcs or Mdps are supported");
            return false;
        }
        // Specify the formula
        if(!regionModelChecker->canHandle(*formulas[0])){
            STORM_LOG_ERROR("The given formula is not supported.");
            return false;
        }
        regionModelChecker->specifyFormula(formulas[0]);
        return true;
    }
    
    /*!
     * Computes the reachability value at the given point by instantiating the model.
     * 
     * @param regionModelChecker the model checker object that is to be used
     * @param point the valuation of the different variables
     * @return true iff the specified formula is satisfied (i.e., iff the reachability value is within the bound of the formula)
     */
    inline bool checkSamplingPoint(std::shared_ptr<storm::modelchecker::region::AbstractSparseRegionModelChecker<storm::RationalFunction, double>> regionModelChecker,
                                   std::map<storm::Variable, storm::RationalNumber> const& point){
        return regionModelChecker->valueIsInBoundOfFormula(regionModelChecker->getReachabilityValue(point));
    }
    
    /*!
     * Does an approximation of the reachability value for all parameters in the given region.
     * @param regionModelChecker the model checker object that is to be used
     * @param lowerBoundaries maps every variable to its lowest possible value within the region. (corresponds to the bottom left corner point in the 2D case)
     * @param upperBoundaries maps every variable to its highest possible value within the region. (corresponds to the top right corner point in the 2D case)
     * @param proveAllSat if set to true, it is checked whether the property is satisfied for all parameters in the given region. Otherwise, it is checked
     *                    whether the property is violated for all parameters.
     * @return true iff the objective (given by the proveAllSat flag) was accomplished.
     * 
     * So there are the following cases:
     * proveAllSat=true,  return=true  ==> the property is SATISFIED for all parameters in the given region
     * proveAllSat=true,  return=false ==> the approximative value is NOT within the bound of the formula (either the approximation is too bad or there are points in the region that violate the property)
     * proveAllSat=false, return=true  ==> the property is VIOLATED for all parameters in the given region
     * proveAllSat=false, return=false ==> the approximative value IS within the bound of the formula (either the approximation is too bad or there are points in the region that satisfy the property)
     */
    inline bool checkRegionApproximation(std::shared_ptr<storm::modelchecker::region::AbstractSparseRegionModelChecker<storm::RationalFunction, double>> regionModelChecker,
                                         std::map<storm::Variable, storm::RationalNumber> const& lowerBoundaries,
                                         std::map<storm::Variable, storm::RationalNumber> const& upperBoundaries,
                                         bool proveAllSat){
        storm::modelchecker::region::ParameterRegion<storm::RationalFunction> region(lowerBoundaries, upperBoundaries);
        return regionModelChecker->checkRegionWithApproximation(region, proveAllSat);
    }
    
            
#endif

    template<storm::dd::DdType DdType>
    std::unique_ptr<storm::modelchecker::CheckResult> verifySymbolicModelWithHybridEngine(std::shared_ptr<storm::models::symbolic::Model<DdType>> model, std::shared_ptr<const storm::logic::Formula> const& formula, bool onlyInitialStatesRelevant = false) {
        std::unique_ptr<storm::modelchecker::CheckResult> result;
        storm::modelchecker::CheckTask<storm::logic::Formula> task(*formula, onlyInitialStatesRelevant);
        if (model->getType() == storm::models::ModelType::Dtmc) {
            std::shared_ptr<storm::models::symbolic::Dtmc<DdType>> dtmc = model->template as<storm::models::symbolic::Dtmc<DdType>>();
            storm::modelchecker::HybridDtmcPrctlModelChecker<DdType, double> modelchecker(*dtmc);
            if (modelchecker.canHandle(task)) {
                result = modelchecker.check(task);
            }
        } else if (model->getType() == storm::models::ModelType::Ctmc) {
            std::shared_ptr<storm::models::symbolic::Ctmc<DdType>> ctmc = model->template as<storm::models::symbolic::Ctmc<DdType>>();
            storm::modelchecker::HybridCtmcCslModelChecker<DdType, double> modelchecker(*ctmc);
            if (modelchecker.canHandle(task)) {
                result = modelchecker.check(task);
            }
        } else if (model->getType() == storm::models::ModelType::Mdp) {
            std::shared_ptr<storm::models::symbolic::Mdp<DdType>> mdp = model->template as<storm::models::symbolic::Mdp<DdType>>();
            storm::modelchecker::HybridMdpPrctlModelChecker<DdType, double> modelchecker(*mdp);
            if (modelchecker.canHandle(task)) {
                result = modelchecker.check(task);
            }
        } else {
            STORM_LOG_THROW(false, storm::exceptions::NotImplementedException, "This functionality is not yet implemented.");
        }
        return result;
    }


    template<storm::dd::DdType DdType>
    std::unique_ptr<storm::modelchecker::CheckResult> verifySymbolicModelWithDdEngine(std::shared_ptr<storm::models::symbolic::Model<DdType>> model, std::shared_ptr<const storm::logic::Formula> const& formula, bool onlyInitialStatesRelevant) {
        std::unique_ptr<storm::modelchecker::CheckResult> result;
        storm::modelchecker::CheckTask<storm::logic::Formula> task(*formula, onlyInitialStatesRelevant);
        if (model->getType() == storm::models::ModelType::Dtmc) {
            std::shared_ptr<storm::models::symbolic::Dtmc<DdType>> dtmc = model->template as<storm::models::symbolic::Dtmc<DdType>>();
            storm::modelchecker::SymbolicDtmcPrctlModelChecker<DdType, double> modelchecker(*dtmc);
            if (modelchecker.canHandle(task)) {
                result = modelchecker.check(task);
            }
        } else if (model->getType() == storm::models::ModelType::Mdp) {
            std::shared_ptr<storm::models::symbolic::Mdp<DdType>> mdp = model->template as<storm::models::symbolic::Mdp<DdType>>();
            storm::modelchecker::SymbolicMdpPrctlModelChecker<DdType, double> modelchecker(*mdp);
            if (modelchecker.canHandle(task)) {
                result = modelchecker.check(task);
            }
        } else {
            STORM_LOG_THROW(false, storm::exceptions::NotImplementedException, "This functionality is not yet implemented.");
        }
        return result;
    }

    template<typename ValueType>
    void exportMatrixToFile(std::shared_ptr<storm::models::sparse::Model<ValueType>> model, std::string const& filepath) {
        STORM_LOG_THROW(model->getType() != storm::models::ModelType::Ctmc, storm::exceptions::NotImplementedException, "This functionality is not yet implemented." );
        std::ofstream ofs;
        ofs.open (filepath, std::ofstream::out);
        model->getTransitionMatrix().printAsMatlabMatrix(ofs);
        ofs.close();
    }
        
}

#endif	/* STORM_H */<|MERGE_RESOLUTION|>--- conflicted
+++ resolved
@@ -171,24 +171,12 @@
         return model;
     }
     
-<<<<<<< HEAD
-    template<typename ModelType, typename ValueType = typename ModelType::ValueType, typename std::enable_if<std::is_base_of<storm::models::sparse::Model<ValueType>, ModelType>::value, bool>::type = 0>
-    std::shared_ptr<storm::models::ModelBase> preprocessModel(std::shared_ptr<ModelType> model, std::vector<std::shared_ptr<storm::logic::Formula>> const& formulas) {
-        if (storm::settings::generalSettings().isBisimulationSet()) {
-            std::cout << "Model before preprocessing: " << std::endl;
-            model->printModelInformationToStream(std::cout);
-            STORM_LOG_THROW(model->isSparseModel(), storm::exceptions::InvalidSettingsException, "Bisimulation minimization is currently only available for sparse models.");
-            STORM_LOG_THROW(model->isOfType(storm::models::ModelType::Dtmc) || model->isOfType(storm::models::ModelType::Ctmc) || model->isOfType(storm::models::ModelType::Mdp), storm::exceptions::InvalidSettingsException, "Bisimulation minimization is currently only available for DTMCs, CTMCs and MDPs.");
-
-            model->reduceToStateBasedRewards();
-=======
     template<typename ModelType>
     std::shared_ptr<storm::models::sparse::Model<typename ModelType::ValueType>> performBisimulationMinimization(std::shared_ptr<storm::models::sparse::Model<typename ModelType::ValueType>> const& model, std::vector<std::shared_ptr<const storm::logic::Formula>> const& formulas, storm::storage::BisimulationType type) {
         using ValueType = typename ModelType::ValueType;
         
         STORM_LOG_THROW(model->isOfType(storm::models::ModelType::Dtmc) || model->isOfType(storm::models::ModelType::Ctmc) || model->isOfType(storm::models::ModelType::Mdp), storm::exceptions::InvalidSettingsException, "Bisimulation minimization is currently only available for DTMCs, CTMCs and MDPs.");
         model->reduceToStateBasedRewards();
->>>>>>> 39acf244
 
         if (model->isOfType(storm::models::ModelType::Dtmc)) {
             return performDeterministicSparseBisimulationMinimization<storm::models::sparse::Dtmc<ValueType>>(model->template as<storm::models::sparse::Dtmc<ValueType>>(), formulas, type);
@@ -364,7 +352,8 @@
         // Program and formula
         storm::prism::Program program = parseProgram(programFilePath);
         program.checkValidity();
-        std::vector<std::shared_ptr<storm::logic::Formula>> formulas = parseFormulasForProgram(formulaString, program);
+        std::vector<std::shared_ptr<storm::logic::Formula>> parsedFormulas = parseFormulasForProgram(formulaString, program);
+        std::vector<std::shared_ptr<const storm::logic::Formula>> formulas(parsedFormulas.begin(), parsedFormulas.end());
         if(formulas.size()!=1){
             STORM_LOG_ERROR("The given formulaString does not specify exactly one formula");
             return false;
@@ -374,11 +363,12 @@
         options.addConstantDefinitionsFromString(program, constantsString); 
         options.preserveFormula(*formulas[0]);
         std::shared_ptr<storm::models::sparse::Model<storm::RationalFunction>> model = storm::builder::ExplicitPrismModelBuilder<storm::RationalFunction>().translateProgram(program, options)->as<storm::models::sparse::Model<storm::RationalFunction>>();
-        preprocessModel(model,formulas);
-        // ModelChecker
+        // Preprocessing and ModelChecker
         if(model->isOfType(storm::models::ModelType::Dtmc)){
+            preprocessModel<storm::models::sparse::Dtmc<storm::RationalFunction>>(model,formulas);
             regionModelChecker = std::make_shared<storm::modelchecker::region::SparseDtmcRegionModelChecker<storm::models::sparse::Dtmc<storm::RationalFunction>, double>>(model->as<storm::models::sparse::Dtmc<storm::RationalFunction>>());
         } else if (model->isOfType(storm::models::ModelType::Mdp)){
+            preprocessModel<storm::models::sparse::Mdp<storm::RationalFunction>>(model,formulas);
             regionModelChecker = std::make_shared<storm::modelchecker::region::SparseMdpRegionModelChecker<storm::models::sparse::Mdp<storm::RationalFunction>, double>>(model->as<storm::models::sparse::Mdp<storm::RationalFunction>>());
         } else {
             STORM_LOG_ERROR("The type of the given model is not supported (only Dtmcs or Mdps are supported");
