#include <boost/functional/hash.hpp>

// To detect whether the usage of TBB is possible, this include is neccessary
#include "storm-config.h"

#ifdef STORM_HAVE_INTELTBB
#include "tbb/tbb.h"
#endif

#include "storm/storage/sparse/StateType.h"
#include "storm/storage/SparseMatrix.h"
#include "storm/adapters/RationalFunctionAdapter.h"

#include "storm/storage/BitVector.h"
#include "storm/utility/constants.h"
#include "storm/utility/ConstantsComparator.h"
#include "storm/utility/vector.h"

#include "storm/exceptions/InvalidStateException.h"
#include "storm/exceptions/NotImplementedException.h"
#include "storm/exceptions/InvalidArgumentException.h"
#include "storm/exceptions/OutOfRangeException.h"

#include "storm/utility/macros.h"

#include <iterator>

namespace storm {
    namespace storage {
        
        template<typename IndexType, typename ValueType>
        MatrixEntry<IndexType, ValueType>::MatrixEntry(IndexType column, ValueType value) : entry(column, value) {
            // Intentionally left empty.
        }
        
        template<typename IndexType, typename ValueType>
        MatrixEntry<IndexType, ValueType>::MatrixEntry(std::pair<IndexType, ValueType>&& pair) : entry(std::move(pair)) {
            // Intentionally left empty.
        }
        
        template<typename IndexType, typename ValueType>
        IndexType const& MatrixEntry<IndexType, ValueType>::getColumn() const {
            return this->entry.first;
        }
        
        template<typename IndexType, typename ValueType>
        void MatrixEntry<IndexType, ValueType>::setColumn(IndexType const& column) {
            this->entry.first = column;
        }
        
        template<typename IndexType, typename ValueType>
        ValueType const& MatrixEntry<IndexType, ValueType>::getValue() const {
            return this->entry.second;
        }
        
        template<typename IndexType, typename ValueType>
        void MatrixEntry<IndexType, ValueType>::setValue(ValueType const& value) {
            this->entry.second = value;
        }
        
        template<typename IndexType, typename ValueType>
        std::pair<IndexType, ValueType> const& MatrixEntry<IndexType, ValueType>::getColumnValuePair() const {
            return this->entry;
        }
        
        template<typename IndexType, typename ValueType>
        MatrixEntry<IndexType, ValueType> MatrixEntry<IndexType, ValueType>::operator*(value_type factor) const {
            return MatrixEntry(this->getColumn(), this->getValue() * factor);
        }
        
        
        template<typename IndexType, typename ValueType>
        bool MatrixEntry<IndexType, ValueType>::operator==(MatrixEntry<IndexType, ValueType> const& other) const {
            return this->entry.first == other.entry.first && this->entry.second == other.entry.second;
        }
        
        template<typename IndexType, typename ValueType>
        bool MatrixEntry<IndexType, ValueType>::operator!=(MatrixEntry<IndexType, ValueType> const& other) const {
            return !(*this == other); 
        }
        
        template<typename IndexTypePrime, typename ValueTypePrime>
        std::ostream& operator<<(std::ostream& out, MatrixEntry<IndexTypePrime, ValueTypePrime> const& entry) {
            out << "(" << entry.getColumn() << ", " << entry.getValue() << ")";
            return out;
        }
        
        template<typename ValueType>
        SparseMatrixBuilder<ValueType>::SparseMatrixBuilder(index_type rows, index_type columns, index_type entries, bool forceDimensions, bool hasCustomRowGrouping, index_type rowGroups) : initialRowCountSet(rows != 0), initialRowCount(rows), initialColumnCountSet(columns != 0), initialColumnCount(columns), initialEntryCountSet(entries != 0), initialEntryCount(entries), forceInitialDimensions(forceDimensions), hasCustomRowGrouping(hasCustomRowGrouping), initialRowGroupCountSet(rowGroups != 0), initialRowGroupCount(rowGroups), rowGroupIndices(), columnsAndValues(), rowIndications(), currentEntryCount(0), lastRow(0), lastColumn(0), highestColumn(0), currentRowGroup(0) {
            // Prepare the internal storage.
            if (initialRowCountSet) {
                rowIndications.reserve(initialRowCount + 1);
            }
            if (initialEntryCountSet) {
                columnsAndValues.reserve(initialEntryCount);
            }
            if (hasCustomRowGrouping) {
                rowGroupIndices = std::vector<index_type>();
            }
            if (initialRowGroupCountSet && hasCustomRowGrouping) {
                rowGroupIndices.get().reserve(initialRowGroupCount + 1);
            }
            rowIndications.push_back(0);
        }
        
        template<typename ValueType>
        SparseMatrixBuilder<ValueType>::SparseMatrixBuilder(SparseMatrix<ValueType>&& matrix) :  initialRowCountSet(false), initialRowCount(0), initialColumnCountSet(false), initialColumnCount(0), initialEntryCountSet(false), initialEntryCount(0), forceInitialDimensions(false), hasCustomRowGrouping(!matrix.trivialRowGrouping), initialRowGroupCountSet(false), initialRowGroupCount(0), rowGroupIndices(), columnsAndValues(std::move(matrix.columnsAndValues)), rowIndications(std::move(matrix.rowIndications)), currentEntryCount(matrix.entryCount), currentRowGroup() {
            
            lastRow = matrix.rowCount == 0 ? 0 : matrix.rowCount - 1;
            lastColumn = columnsAndValues.empty() ? 0 : columnsAndValues.back().getColumn();
            highestColumn = matrix.getColumnCount() == 0 ? 0 : matrix.getColumnCount() - 1;
            
            // If the matrix has a custom row grouping, we move it and remove the last element to make it 'open' again.
            if (hasCustomRowGrouping) {
                rowGroupIndices = std::move(matrix.rowGroupIndices);
                if (!rowGroupIndices->empty()) {
                    rowGroupIndices.get().pop_back();
                }
                currentRowGroup = rowGroupIndices->empty() ? 0 : rowGroupIndices.get().size() - 1;
            }
            
            // Likewise, we need to 'open' the row indications again.
            if (!rowIndications.empty()) {
                rowIndications.pop_back();
            }
        }
        
        template<typename ValueType>
        void SparseMatrixBuilder<ValueType>::addNextValue(index_type row, index_type column, ValueType const& value) {
            // Check that we did not move backwards wrt. the row.
            STORM_LOG_THROW(row >= lastRow, storm::exceptions::InvalidArgumentException, "Adding an element in row " << row << ", but an element in row " << lastRow << " has already been added.");
            
            // If the element is in the same row, but was not inserted in the correct order, we need to fix the row after
            // the insertion.
            bool fixCurrentRow = row == lastRow && column < lastColumn;
            
            // If the element is in the same row and column as the previous entry, we add them up.
            if (row == lastRow && column == lastColumn && !columnsAndValues.empty()) {
                columnsAndValues.back().setValue(columnsAndValues.back().getValue() + value);
            } else {
                // If we switched to another row, we have to adjust the missing entries in the row indices vector.
                if (row != lastRow) {
                    // Otherwise, we need to push the correct values to the vectors, which might trigger reallocations.
                    for (index_type i = lastRow + 1; i <= row; ++i) {
                        rowIndications.push_back(currentEntryCount);
                    }
                    
                    lastRow = row;
                }
                
                lastColumn = column;
                
                // Finally, set the element and increase the current size.
                columnsAndValues.emplace_back(column, value);
                highestColumn = std::max(highestColumn, column);
                ++currentEntryCount;
                
                // If we need to fix the row, do so now.
                if (fixCurrentRow) {
                    // First, we sort according to columns.
                    std::sort(columnsAndValues.begin() + rowIndications.back(), columnsAndValues.end(), [] (storm::storage::MatrixEntry<index_type, ValueType> const& a, storm::storage::MatrixEntry<index_type, ValueType> const& b) {
                        return a.getColumn() < b.getColumn();
                    });
                    
                    // Then, we eliminate possible duplicate entries.
                    auto it = std::unique(columnsAndValues.begin() + rowIndications.back(), columnsAndValues.end(), [] (storm::storage::MatrixEntry<index_type, ValueType> const& a, storm::storage::MatrixEntry<index_type, ValueType> const& b) {
                        return a.getColumn() == b.getColumn();
                    });
                    
                    // Finally, remove the superfluous elements.
                    std::size_t elementsToRemove = std::distance(it, columnsAndValues.end());
                    if (elementsToRemove > 0) {
                        STORM_LOG_WARN("Unordered insertion into matrix builder caused duplicate entries.");
                        currentEntryCount -= elementsToRemove;
                        columnsAndValues.resize(columnsAndValues.size() - elementsToRemove);
                    }
                }
            }
            
            // In case we did not expect this value, we throw an exception.
            if (forceInitialDimensions) {
                STORM_LOG_THROW(!initialRowCountSet || lastRow < initialRowCount, storm::exceptions::OutOfRangeException, "Cannot insert value at illegal row " << lastRow << ".");
                STORM_LOG_THROW(!initialColumnCountSet || lastColumn < initialColumnCount, storm::exceptions::OutOfRangeException, "Cannot insert value at illegal column " << lastColumn << ".");
                STORM_LOG_THROW(!initialEntryCountSet || currentEntryCount <= initialEntryCount, storm::exceptions::OutOfRangeException, "Too many entries in matrix, expected only " << initialEntryCount << ".");
            }
        }
        
        template<typename ValueType>
        void SparseMatrixBuilder<ValueType>::newRowGroup(index_type startingRow) {
            STORM_LOG_THROW(hasCustomRowGrouping, storm::exceptions::InvalidStateException, "Matrix was not created to have a custom row grouping.");
            STORM_LOG_THROW(startingRow >= lastRow, storm::exceptions::InvalidStateException, "Illegal row group with negative size.");
            rowGroupIndices.get().push_back(startingRow);
            ++currentRowGroup;
            
            // Close all rows from the most recent one to the starting row.
            for (index_type i = lastRow + 1; i < startingRow; ++i) {
                rowIndications.push_back(currentEntryCount);
            }
            
            if (lastRow + 1 < startingRow) {
                // Reset the most recently seen row/column to allow for proper insertion of the following elements.
                lastRow = startingRow - 1;
                lastColumn = 0;
            }
        }
        
        template<typename ValueType>
        SparseMatrix<ValueType> SparseMatrixBuilder<ValueType>::build(index_type overriddenRowCount, index_type overriddenColumnCount, index_type overriddenRowGroupCount) {
            
            bool hasEntries = currentEntryCount != 0;
            
            uint_fast64_t rowCount = hasEntries ? lastRow + 1 : 0;

            // If the last row group was empty, we need to add one more to the row count, because otherwise this empty row is not counted.
            if (hasCustomRowGrouping) {
                if (lastRow < rowGroupIndices->back()) {
                    ++rowCount;
                }
            }
            
            if (initialRowCountSet && forceInitialDimensions) {
                STORM_LOG_THROW(rowCount <= initialRowCount, storm::exceptions::InvalidStateException, "Expected not more than " << initialRowCount << " rows, but got " << rowCount << ".");
                rowCount = std::max(rowCount, initialRowCount);
            }
            
            rowCount = std::max(rowCount, overriddenRowCount);
            
            // If the current row count was overridden, we may need to add empty rows.
            for (index_type i = lastRow + 1; i < rowCount; ++i) {
                rowIndications.push_back(currentEntryCount);
            }
            
            // If there are no rows, we need to erase the start index of the current (non-existing) row.
            if (rowCount == 0) {
                rowIndications.pop_back();
            }
            
            // We put a sentinel element at the last position of the row indices array. This eases iteration work,
            // as now the indices of row i are always between rowIndications[i] and rowIndications[i + 1], also for
            // the first and last row.
            rowIndications.push_back(currentEntryCount);
            STORM_LOG_ASSERT(rowCount == rowIndications.size() - 1, "Wrong sizes of vectors.");
            uint_fast64_t columnCount = hasEntries ? highestColumn + 1 : 0;
            if (initialColumnCountSet && forceInitialDimensions) {
                STORM_LOG_THROW(columnCount <= initialColumnCount, storm::exceptions::InvalidStateException, "Expected not more than " << initialColumnCount << " columns, but got " << columnCount << ".");
                columnCount = std::max(columnCount, initialColumnCount);
            }
            columnCount = std::max(columnCount, overriddenColumnCount);
            
            uint_fast64_t entryCount = currentEntryCount;
            if (initialEntryCountSet && forceInitialDimensions) {
                STORM_LOG_THROW(entryCount == initialEntryCount, storm::exceptions::InvalidStateException, "Expected " << initialEntryCount << " entries, but got " << entryCount << ".");
            }
            
            // Check whether row groups are missing some entries.
            if (hasCustomRowGrouping) {
                uint_fast64_t rowGroupCount = currentRowGroup;
                if (initialRowGroupCountSet && forceInitialDimensions) {
                    STORM_LOG_THROW(rowGroupCount <= initialRowGroupCount, storm::exceptions::InvalidStateException, "Expected not more than " << initialRowGroupCount << " row groups, but got " << rowGroupCount << ".");
                    rowGroupCount = std::max(rowGroupCount, initialRowGroupCount);
                }
                rowGroupCount = std::max(rowGroupCount, overriddenRowGroupCount);
                
                for (index_type i = currentRowGroup; i <= rowGroupCount; ++i) {
                    rowGroupIndices.get().push_back(rowCount);
                }
            }
            
            return SparseMatrix<ValueType>(columnCount, std::move(rowIndications), std::move(columnsAndValues), std::move(rowGroupIndices));
        }
        
        template<typename ValueType>
        typename SparseMatrixBuilder<ValueType>::index_type SparseMatrixBuilder<ValueType>::getLastRow() const {
            return lastRow;
        }
        
        template<typename ValueType>
        typename SparseMatrixBuilder<ValueType>::index_type SparseMatrixBuilder<ValueType>::getLastColumn() const {
            return lastColumn;
        }
        
        // Debug method for printing the current matrix
        template<typename ValueType>
        void print(std::vector<typename SparseMatrix<ValueType>::index_type> const& rowGroupIndices, std::vector<MatrixEntry<typename SparseMatrix<ValueType>::index_type, typename SparseMatrix<ValueType>::value_type>> const& columnsAndValues, std::vector<typename SparseMatrix<ValueType>::index_type> const& rowIndications) {
            typename SparseMatrix<ValueType>::index_type endGroups;
            typename SparseMatrix<ValueType>::index_type endRows;
            // Iterate over all row groups.
            for (typename SparseMatrix<ValueType>::index_type group = 0; group < rowGroupIndices.size(); ++group) {
                std::cout << "\t---- group " << group << "/" << (rowGroupIndices.size() - 1) << " ---- " << std::endl;
                endGroups = group < rowGroupIndices.size()-1 ? rowGroupIndices[group+1] : rowIndications.size();
                // Iterate over all rows in a row group
                for (typename SparseMatrix<ValueType>::index_type i = rowGroupIndices[group]; i < endGroups; ++i) {
                    endRows = i < rowIndications.size()-1 ? rowIndications[i+1] : columnsAndValues.size();
                    // Print the actual row.
                    std::cout << "Row " << i << " (" << rowIndications[i] << " - " << endRows << ")" << ": ";
                    for (typename SparseMatrix<ValueType>::index_type pos = rowIndications[i]; pos < endRows; ++pos) {
                        std::cout << "(" << columnsAndValues[pos].getColumn() << ": " << columnsAndValues[pos].getValue() << ") ";
                    }
                    std::cout << std::endl;
                }
            }
        }
        
        template<typename ValueType>
        void SparseMatrixBuilder<ValueType>::replaceColumns(std::vector<index_type> const& replacements, index_type offset) {
            index_type maxColumn = 0;

            for (index_type row = 0; row < rowIndications.size(); ++row) {
                bool changed = false;
                auto startRow = std::next(columnsAndValues.begin(), rowIndications[row]);
                auto endRow = row < rowIndications.size()-1 ? std::next(columnsAndValues.begin(), rowIndications[row+1]) : columnsAndValues.end();
                for (auto entry = startRow; entry != endRow; ++entry) {
                    if (entry->getColumn() >= offset) {
                        // Change column
                        entry->setColumn(replacements[entry->getColumn() - offset]);
                        changed = true;
                    }
                    maxColumn = std::max(maxColumn, entry->getColumn());
                }
                if (changed) {
                    // Sort columns in row
                    std::sort(startRow, endRow,
                              [](MatrixEntry<index_type, value_type> const& a, MatrixEntry<index_type, value_type> const& b) {
                                  return a.getColumn() < b.getColumn();
                              });
                    // Assert no equal elements
                    STORM_LOG_ASSERT(std::is_sorted(startRow, endRow,
                                                    [](MatrixEntry<index_type, value_type> const& a, MatrixEntry<index_type, value_type> const& b) {
                                                        return a.getColumn() < b.getColumn();
                                                    }), "Columns not sorted.");
                }
            }

            highestColumn = maxColumn;
            lastColumn = columnsAndValues.empty() ? 0 : columnsAndValues[columnsAndValues.size() - 1].getColumn();
        }

        template<typename ValueType>
        SparseMatrix<ValueType>::rows::rows(iterator begin, index_type entryCount) : beginIterator(begin), entryCount(entryCount) {
            // Intentionally left empty.
        }
        
        template<typename ValueType>
        typename SparseMatrix<ValueType>::iterator SparseMatrix<ValueType>::rows::begin() {
            return beginIterator;
        }
        
        template<typename ValueType>
        typename SparseMatrix<ValueType>::iterator SparseMatrix<ValueType>::rows::end() {
            return beginIterator + entryCount;
        }
        
        template<typename ValueType>
        typename SparseMatrix<ValueType>::index_type SparseMatrix<ValueType>::rows::getNumberOfEntries() const {
            return this->entryCount;
        }
        
        template<typename ValueType>
        SparseMatrix<ValueType>::const_rows::const_rows(const_iterator begin, index_type entryCount) : beginIterator(begin), entryCount(entryCount) {
            // Intentionally left empty.
        }
        
        template<typename ValueType>
        typename SparseMatrix<ValueType>::const_iterator SparseMatrix<ValueType>::const_rows::begin() const {
            return beginIterator;
        }
        
        template<typename ValueType>
        typename SparseMatrix<ValueType>::const_iterator SparseMatrix<ValueType>::const_rows::end() const {
            return beginIterator + entryCount;
        }
        
        template<typename ValueType>
        typename SparseMatrix<ValueType>::index_type SparseMatrix<ValueType>::const_rows::getNumberOfEntries() const {
            return this->entryCount;
        }
        
        template<typename ValueType>
        SparseMatrix<ValueType>::SparseMatrix() : rowCount(0), columnCount(0), entryCount(0), nonzeroEntryCount(0), columnsAndValues(), rowIndications(), rowGroupIndices() {
            // Intentionally left empty.
        }
        
        template<typename ValueType>
        SparseMatrix<ValueType>::SparseMatrix(SparseMatrix<ValueType> const& other) : rowCount(other.rowCount), columnCount(other.columnCount), entryCount(other.entryCount), nonzeroEntryCount(other.nonzeroEntryCount), columnsAndValues(other.columnsAndValues), rowIndications(other.rowIndications), trivialRowGrouping(other.trivialRowGrouping), rowGroupIndices(other.rowGroupIndices) {
            // Intentionally left empty.
        }
        
        template<typename ValueType>
        SparseMatrix<ValueType>::SparseMatrix(SparseMatrix<value_type> const& other, bool insertDiagonalElements) {
            storm::storage::BitVector rowConstraint(other.getRowCount(), true);
            storm::storage::BitVector columnConstraint(other.getColumnCount(), true);
            *this = other.getSubmatrix(false, rowConstraint, columnConstraint, insertDiagonalElements);
        }
        
        template<typename ValueType>
        SparseMatrix<ValueType>::SparseMatrix(SparseMatrix<ValueType>&& other) : rowCount(other.rowCount), columnCount(other.columnCount), entryCount(other.entryCount), nonzeroEntryCount(other.nonzeroEntryCount), columnsAndValues(std::move(other.columnsAndValues)), rowIndications(std::move(other.rowIndications)), trivialRowGrouping(other.trivialRowGrouping), rowGroupIndices(std::move(other.rowGroupIndices)) {
            // Now update the source matrix
            other.rowCount = 0;
            other.columnCount = 0;
            other.entryCount = 0;
        }
        
        template<typename ValueType>
        SparseMatrix<ValueType>::SparseMatrix(index_type columnCount, std::vector<index_type> const& rowIndications, std::vector<MatrixEntry<index_type, ValueType>> const& columnsAndValues, boost::optional<std::vector<index_type>> const& rowGroupIndices) : rowCount(rowIndications.size() - 1), columnCount(columnCount), entryCount(columnsAndValues.size()), nonzeroEntryCount(0), columnsAndValues(columnsAndValues), rowIndications(rowIndications), trivialRowGrouping(!rowGroupIndices), rowGroupIndices(rowGroupIndices) {
            this->updateNonzeroEntryCount();
        }
        
        template<typename ValueType>
        SparseMatrix<ValueType>::SparseMatrix(index_type columnCount, std::vector<index_type>&& rowIndications, std::vector<MatrixEntry<index_type, ValueType>>&& columnsAndValues, boost::optional<std::vector<index_type>>&& rowGroupIndices) : rowCount(rowIndications.size() - 1), columnCount(columnCount), entryCount(columnsAndValues.size()), nonzeroEntryCount(0), columnsAndValues(std::move(columnsAndValues)), rowIndications(std::move(rowIndications)), trivialRowGrouping(!rowGroupIndices), rowGroupIndices(std::move(rowGroupIndices)) {
            this->updateNonzeroEntryCount();
        }
        
        template<typename ValueType>
        SparseMatrix<ValueType>& SparseMatrix<ValueType>::operator=(SparseMatrix<ValueType> const& other) {
            // Only perform assignment if source and target are not the same.
            if (this != &other) {
                rowCount = other.rowCount;
                columnCount = other.columnCount;
                entryCount = other.entryCount;
                nonzeroEntryCount = other.nonzeroEntryCount;
                
                columnsAndValues = other.columnsAndValues;
                rowIndications = other.rowIndications;
                rowGroupIndices = other.rowGroupIndices;
                trivialRowGrouping = other.trivialRowGrouping;
            }
            
            return *this;
        }
        
        template<typename ValueType>
        SparseMatrix<ValueType>& SparseMatrix<ValueType>::operator=(SparseMatrix<ValueType>&& other) {
            // Only perform assignment if source and target are not the same.
            if (this != &other) {
                rowCount = other.rowCount;
                columnCount = other.columnCount;
                entryCount = other.entryCount;
                nonzeroEntryCount = other.nonzeroEntryCount;
                
                columnsAndValues = std::move(other.columnsAndValues);
                rowIndications = std::move(other.rowIndications);
                rowGroupIndices = std::move(other.rowGroupIndices);
                trivialRowGrouping = other.trivialRowGrouping;
            }
            
            return *this;
        }
        
        template<typename ValueType>
        bool SparseMatrix<ValueType>::operator==(SparseMatrix<ValueType> const& other) const {
            if (this == &other) {
                return true;
            }
            
            bool equalityResult = true;
            
            equalityResult &= this->getRowCount() == other.getRowCount();
            if (!equalityResult) {
                return false;
            }
            equalityResult &= this->getColumnCount() == other.getColumnCount();
            if (!equalityResult) {
                return false;
            }
            if (!this->hasTrivialRowGrouping() && !other.hasTrivialRowGrouping()) {
                equalityResult &= this->getRowGroupIndices() == other.getRowGroupIndices();
            } else {
                equalityResult &= this->hasTrivialRowGrouping() && other.hasTrivialRowGrouping();
            }
            if (!equalityResult) {
                return false;
            }
            
            // For the actual contents, we need to do a little bit more work, because we want to ignore elements that
            // are set to zero, please they may be represented implicitly in the other matrix.
            for (index_type row = 0; row < this->getRowCount(); ++row) {
                for (const_iterator it1 = this->begin(row), ite1 = this->end(row), it2 = other.begin(row), ite2 = other.end(row); it1 != ite1 && it2 != ite2; ++it1, ++it2) {
                    // Skip over all zero entries in both matrices.
                    while (it1 != ite1 && storm::utility::isZero(it1->getValue())) {
                        ++it1;
                    }
                    while (it2 != ite2 && storm::utility::isZero(it2->getValue())) {
                        ++it2;
                    }
                    if ((it1 == ite1) || (it2 == ite2)) {
                        equalityResult = (it1 == ite1) ^ (it2 == ite2);
                        break;
                    } else {
                        if (it1->getColumn() != it2->getColumn() || it1->getValue() != it2->getValue()) {
                            equalityResult = false;
                            break;
                        }
                    }
                }
                if (!equalityResult) {
                    return false;
                }
            }
            
            return equalityResult;
        }
        
        template<typename ValueType>
        typename SparseMatrix<ValueType>::index_type SparseMatrix<ValueType>::getRowCount() const {
            return rowCount;
        }
        
        template<typename ValueType>
        typename SparseMatrix<ValueType>::index_type SparseMatrix<ValueType>::getColumnCount() const {
            return columnCount;
        }
        
        template<typename ValueType>
        typename SparseMatrix<ValueType>::index_type SparseMatrix<ValueType>::getEntryCount() const {
            return entryCount;
        }
        
        template<typename T>
        uint_fast64_t SparseMatrix<T>::getRowGroupEntryCount(uint_fast64_t const group) const {
            uint_fast64_t result = 0;
            if (!this->hasTrivialRowGrouping()) {
                for (uint_fast64_t row = this->getRowGroupIndices()[group]; row < this->getRowGroupIndices()[group + 1]; ++row) {
                    result += (this->rowIndications[row + 1] - this->rowIndications[row]);
                }
            } else {
                result += (this->rowIndications[group + 1] - this->rowIndications[group]);
            }
            return result;
        }
        
        template<typename ValueType>
        typename SparseMatrix<ValueType>::index_type SparseMatrix<ValueType>::getNonzeroEntryCount() const {
            return nonzeroEntryCount;
        }
        
        template<typename ValueType>
        void SparseMatrix<ValueType>::updateNonzeroEntryCount() const {
            this->nonzeroEntryCount = 0;
            for (auto const& element : *this) {
                if (element.getValue() != storm::utility::zero<ValueType>()) {
                    ++this->nonzeroEntryCount;
                }
            }
        }
        
        template<typename ValueType>
        void SparseMatrix<ValueType>::updateNonzeroEntryCount(std::make_signed<index_type>::type difference) {
            this->nonzeroEntryCount += difference;
        }
        
        template<typename ValueType>
        void SparseMatrix<ValueType>::updateDimensions() const {
            this->nonzeroEntryCount = 0;
            this->columnCount = 0;
            for (auto const& element : *this) {
                if (element.getValue() != storm::utility::zero<ValueType>()) {
                    ++this->nonzeroEntryCount;
                    this->columnCount = std::max(element.getColumn() + 1, this->columnCount);
                }
            }
        }
        
        template<typename ValueType>
        typename SparseMatrix<ValueType>::index_type SparseMatrix<ValueType>::getRowGroupCount() const {
            if (!this->hasTrivialRowGrouping()) {
                return rowGroupIndices.get().size() - 1;
            } else {
                return rowCount;
            }
        }
        
        template<typename ValueType>
        typename SparseMatrix<ValueType>::index_type SparseMatrix<ValueType>::getRowGroupSize(index_type group) const {
            return this->getRowGroupIndices()[group + 1] - this->getRowGroupIndices()[group];
        }
        
        template<typename ValueType>
        std::vector<typename SparseMatrix<ValueType>::index_type> const& SparseMatrix<ValueType>::getRowGroupIndices() const {
            // If there is no current row grouping, we need to create it.
            if (!this->rowGroupIndices) {
                STORM_LOG_ASSERT(trivialRowGrouping, "Only trivial row-groupings can be constructed on-the-fly.");
                this->rowGroupIndices = storm::utility::vector::buildVectorForRange(0, this->getRowGroupCount() + 1);
            }
            return rowGroupIndices.get();
        }

        template<typename ValueType>
        storm::storage::BitVector SparseMatrix<ValueType>::getRowFilter(storm::storage::BitVector const& groupConstraint) const {
            storm::storage::BitVector res(this->getRowCount(), false);
            for(auto group : groupConstraint) {
                uint_fast64_t const endOfGroup = this->getRowGroupIndices()[group + 1];
                for(uint_fast64_t row = this->getRowGroupIndices()[group]; row < endOfGroup; ++row) {
                    res.set(row, true);
                }
            }
            return res;
        }
        
        template<typename ValueType>
        storm::storage::BitVector SparseMatrix<ValueType>::getRowFilter(storm::storage::BitVector const& groupConstraint, storm::storage::BitVector const& columnConstraint) const {
            storm::storage::BitVector result(this->getRowCount(), false);
            for (auto const& group : groupConstraint) {
                uint_fast64_t const endOfGroup = this->getRowGroupIndices()[group + 1];
                for (uint_fast64_t row = this->getRowGroupIndices()[group]; row < endOfGroup; ++row) {
                    bool choiceSatisfiesColumnConstraint = true;
                    for (auto const& entry : this->getRow(row)) {
                        if (!columnConstraint.get(entry.getColumn())) {
                            choiceSatisfiesColumnConstraint = false;
                            break;
                        }
                    }
                    if (choiceSatisfiesColumnConstraint) {
                        result.set(row, true);
                    }
                }
            }
            return result;
        }
        
        template<typename ValueType>
        void SparseMatrix<ValueType>::makeRowsAbsorbing(storm::storage::BitVector const& rows) {
            for (auto row : rows) {
                makeRowDirac(row, row);
            }
        }
        
        template<typename ValueType>
        void SparseMatrix<ValueType>::makeRowGroupsAbsorbing(storm::storage::BitVector const& rowGroupConstraint) {
            if (!this->hasTrivialRowGrouping()) {
                for (auto rowGroup : rowGroupConstraint) {
                    for (index_type row = this->getRowGroupIndices()[rowGroup]; row < this->getRowGroupIndices()[rowGroup + 1]; ++row) {
                        makeRowDirac(row, rowGroup);
                    }
                }
            } else {
                for (auto rowGroup : rowGroupConstraint) {
                    makeRowDirac(rowGroup, rowGroup);
                }
            }
        }
        
        template<typename ValueType>
        void SparseMatrix<ValueType>::makeRowDirac(index_type row, index_type column) {
            iterator columnValuePtr = this->begin(row);
            iterator columnValuePtrEnd = this->end(row);
            
            // If the row has no elements in it, we cannot make it absorbing, because we would need to move all elements
            // in the vector of nonzeros otherwise.
            if (columnValuePtr >= columnValuePtrEnd) {
                throw storm::exceptions::InvalidStateException() << "Illegal call to SparseMatrix::makeRowDirac: cannot make row " << row << " absorbing, but there is no entry in this row.";
            }
            
            // If there is at least one entry in this row, we can just set it to one, modify its column value to the
            // one given by the parameter and set all subsequent elements of this row to zero.
            columnValuePtr->setColumn(column);
            columnValuePtr->setValue(storm::utility::one<ValueType>());
            ++columnValuePtr;
            for (; columnValuePtr != columnValuePtrEnd; ++columnValuePtr) {
                ++this->nonzeroEntryCount;
                columnValuePtr->setColumn(0);
                columnValuePtr->setValue(storm::utility::zero<ValueType>());
            }
        }
        
        template<typename ValueType>
        bool SparseMatrix<ValueType>::compareRows(index_type i1, index_type i2) const {
            const_iterator end1 = this->end(i1);
            const_iterator end2 = this->end(i2);
            const_iterator it1 = this->begin(i1);
            const_iterator it2 = this->begin(i2);
            for(;it1 != end1 && it2 != end2; ++it1, ++it2 ) {
                if(*it1 != *it2) {
                    return false;
                }
            }
            if(it1 == end1 && it2 == end2) {
                return true;
            }
            return false;
        }
        
        template<typename ValueType>
        BitVector SparseMatrix<ValueType>::duplicateRowsInRowgroups() const {
            BitVector bv(this->getRowCount());
            for(size_t rowgroup = 0; rowgroup < this->getRowGroupCount(); ++rowgroup) {
                for(size_t row1 = this->getRowGroupIndices().at(rowgroup); row1 < this->getRowGroupIndices().at(rowgroup+1); ++row1) {
                    for(size_t row2 = row1; row2 < this->getRowGroupIndices().at(rowgroup+1); ++row2) {
                        if(compareRows(row1, row2)) {
                            bv.set(row2);
                        }
                    }
                }
            }
            return bv;
        }
        
        template<typename ValueType>
        void SparseMatrix<ValueType>::swapRows(index_type const& row1, index_type const& row2) {
            if (row1 == row2) {
                return;
            }
            
            // Get the index of the row that has more / less entries than the other.
            index_type largerRow = getRow(row1).getNumberOfEntries() > getRow(row2).getNumberOfEntries() ? row1 : row2;
            index_type smallerRow = largerRow == row1 ? row2 : row1;
            index_type rowSizeDifference = getRow(largerRow).getNumberOfEntries() - getRow(smallerRow).getNumberOfEntries();
            
            // Save contents of larger row.
            auto copyRow = getRow(largerRow);
            std::vector<MatrixEntry<index_type, value_type>> largerRowContents(copyRow.begin(), copyRow.end());
            
            if (largerRow < smallerRow) {
                auto writeIt = getRows(largerRow, smallerRow + 1).begin();
                
                // Write smaller row to its new position.
                for (auto& smallerRowEntry : getRow(smallerRow)) {
                    *writeIt = std::move(smallerRowEntry);
                    ++writeIt;
                }
                
                // Write the intermediate rows into their correct position.
                if (!storm::utility::isZero(rowSizeDifference)) {
                    for (auto& intermediateRowEntry : getRows(largerRow + 1, smallerRow)) {
                        *writeIt = std::move(intermediateRowEntry);
                        ++writeIt;
                    }
                } else {
                    // skip the intermediate rows
                    writeIt = getRow(smallerRow).begin();
                }
                
                // Write the larger row to its new position.
                for (auto& largerRowEntry : largerRowContents) {
                    *writeIt = std::move(largerRowEntry);
                    ++writeIt;
                }
                
                STORM_LOG_ASSERT(writeIt == getRow(smallerRow).end(), "Unexpected position of write iterator.");
                
                // Update the row indications to account for the shift of indices at where the rows now start.
                if (!storm::utility::isZero(rowSizeDifference)) {
                    for (index_type row = largerRow + 1; row <= smallerRow; ++row) {
                        rowIndications[row] -= rowSizeDifference;
                    }
                }
            } else {
                auto writeIt = getRows(smallerRow, largerRow + 1).end() - 1;
                
                // Write smaller row to its new position
                auto copyRow = getRow(smallerRow);
                for (auto smallerRowEntryIt = copyRow.end() - 1; smallerRowEntryIt != copyRow.begin() - 1; --smallerRowEntryIt) {
                    *writeIt = std::move(*smallerRowEntryIt);
                    --writeIt;
                }
                
                // Write the intermediate rows into their correct position.
                if (!storm::utility::isZero(rowSizeDifference)) {
                    for (auto intermediateRowEntryIt = getRows(smallerRow + 1, largerRow).end() - 1; intermediateRowEntryIt != getRows(smallerRow + 1, largerRow).begin() - 1; --intermediateRowEntryIt) {
                        *writeIt = std::move(*intermediateRowEntryIt);
                        --writeIt;
                    }
                } else {
                    // skip the intermediate rows
                    writeIt = getRow(smallerRow).end() - 1;
                }
                
                // Write the larger row to its new position.
                for (auto largerRowEntryIt = largerRowContents.rbegin(); largerRowEntryIt != largerRowContents.rend(); ++largerRowEntryIt) {
                    *writeIt = std::move(*largerRowEntryIt);
                    --writeIt;
                }
                
                STORM_LOG_ASSERT(writeIt == getRow(smallerRow).begin() - 1, "Unexpected position of write iterator.");
                
                // Update row indications.
                // Update the row indications to account for the shift of indices at where the rows now start.
                if (!storm::utility::isZero(rowSizeDifference)) {
                    for (index_type row = smallerRow + 1; row <= largerRow; ++row) {
                        rowIndications[row] += rowSizeDifference;
                    }
                }
            }
        }
        
        template<typename ValueType>
        ValueType SparseMatrix<ValueType>::getConstrainedRowSum(index_type row, storm::storage::BitVector const& constraint) const {
            ValueType result = storm::utility::zero<ValueType>();
            for (const_iterator it = this->begin(row), ite = this->end(row); it != ite; ++it) {
                if (constraint.get(it->getColumn())) {
                    result += it->getValue();
                }
            }
            return result;
        }
        
        template<typename ValueType>
        std::vector<ValueType> SparseMatrix<ValueType>::getConstrainedRowSumVector(storm::storage::BitVector const& rowConstraint, storm::storage::BitVector const& columnConstraint) const {
            std::vector<ValueType> result(rowConstraint.getNumberOfSetBits());
            index_type currentRowCount = 0;
            for (auto row : rowConstraint) {
                result[currentRowCount++] = getConstrainedRowSum(row, columnConstraint);
            }
            return result;
        }
        
        template<typename ValueType>
        std::vector<ValueType> SparseMatrix<ValueType>::getConstrainedRowGroupSumVector(storm::storage::BitVector const& rowGroupConstraint, storm::storage::BitVector const& columnConstraint) const {
            std::vector<ValueType> result;
            result.reserve(rowGroupConstraint.getNumberOfSetBits());
            if (!this->hasTrivialRowGrouping()) {
                for (auto rowGroup : rowGroupConstraint) {
                    for (index_type row = this->getRowGroupIndices()[rowGroup]; row < this->getRowGroupIndices()[rowGroup + 1]; ++row) {
                        result.push_back(getConstrainedRowSum(row, columnConstraint));
                    }
                }
            } else {
                for (auto rowGroup : rowGroupConstraint) {
                    result.push_back(getConstrainedRowSum(rowGroup, columnConstraint));
                }
            }
            return result;
        }
        
        template<typename ValueType>
        SparseMatrix<ValueType> SparseMatrix<ValueType>::getSubmatrix(bool useGroups, storm::storage::BitVector const& rowConstraint, storm::storage::BitVector const& columnConstraint, bool insertDiagonalElements) const {
            if (useGroups) {
                return getSubmatrix(rowConstraint, columnConstraint, this->getRowGroupIndices(), insertDiagonalElements);
            } else {
                // Create a fake row grouping to reduce this to a call to a more general method.
                std::vector<index_type> fakeRowGroupIndices(rowCount + 1);
                index_type i = 0;
                for (std::vector<index_type>::iterator it = fakeRowGroupIndices.begin(); it != fakeRowGroupIndices.end(); ++it, ++i) {
                    *it = i;
                }
                auto res = getSubmatrix(rowConstraint, columnConstraint, fakeRowGroupIndices, insertDiagonalElements);
                
                // Create a new row grouping that reflects the new sizes of the row groups if the current matrix has a
                // non trivial row-grouping.
                if (!this->hasTrivialRowGrouping()) {
                    std::vector<uint_fast64_t> newRowGroupIndices;
                    newRowGroupIndices.push_back(0);
                    auto selectedRowIt = rowConstraint.begin();
                    
                    // For this, we need to count how many rows were preserved in every group.
                    for (uint_fast64_t group = 0; group < this->getRowGroupCount(); ++group) {
                        uint_fast64_t newRowCount = 0;
                        while (*selectedRowIt < this->getRowGroupIndices()[group + 1]) {
                            ++selectedRowIt;
                            ++newRowCount;
                        }
                        if (newRowCount > 0) {
                            newRowGroupIndices.push_back(newRowGroupIndices.back() + newRowCount);
                        }
                    }
                    
                    res.trivialRowGrouping = false;
                    res.rowGroupIndices = newRowGroupIndices;
                }
                
                return res;
            }
        }
        
        template<typename ValueType>
        SparseMatrix<ValueType> SparseMatrix<ValueType>::getSubmatrix(storm::storage::BitVector const& rowGroupConstraint, storm::storage::BitVector const& columnConstraint, std::vector<index_type> const& rowGroupIndices, bool insertDiagonalEntries) const {
            uint_fast64_t submatrixColumnCount = columnConstraint.getNumberOfSetBits();
            
            // Start by creating a temporary vector that stores for each index whose bit is set to true the number of
            // bits that were set before that particular index.
            std::vector<index_type> columnBitsSetBeforeIndex = columnConstraint.getNumberOfSetBitsBeforeIndices();
            std::vector<index_type>* rowBitsSetBeforeIndex;
            if (&rowGroupConstraint == &columnConstraint) {
                rowBitsSetBeforeIndex = &columnBitsSetBeforeIndex;
            } else {
                rowBitsSetBeforeIndex = new std::vector<index_type>(rowGroupConstraint.getNumberOfSetBitsBeforeIndices());
            }
            
            // Then, we need to determine the number of entries and the number of rows of the submatrix.
            index_type subEntries = 0;
            index_type subRows = 0;
            index_type rowGroupCount = 0;
            for (auto index : rowGroupConstraint) {
                subRows += rowGroupIndices[index + 1] - rowGroupIndices[index];
                for (index_type i = rowGroupIndices[index]; i < rowGroupIndices[index + 1]; ++i) {
                    bool foundDiagonalElement = false;
                    
                    for (const_iterator it = this->begin(i), ite = this->end(i); it != ite; ++it) {
                        if (columnConstraint.get(it->getColumn())) {
                            ++subEntries;
                            
                            if (columnBitsSetBeforeIndex[it->getColumn()] == (*rowBitsSetBeforeIndex)[index]) {
                                foundDiagonalElement = true;
                            }
                        }
                    }
                    
                    // If requested, we need to reserve one entry more for inserting the diagonal zero entry.
                    if (insertDiagonalEntries && !foundDiagonalElement && rowGroupCount < submatrixColumnCount) {
                        ++subEntries;
                    }
                }
                ++rowGroupCount;
            }
            
            // Create and initialize resulting matrix.
            SparseMatrixBuilder<ValueType> matrixBuilder(subRows, submatrixColumnCount, subEntries, true, !this->hasTrivialRowGrouping());
            
            // Copy over selected entries.
            rowGroupCount = 0;
            index_type rowCount = 0;
            for (auto index : rowGroupConstraint) {
                if (!this->hasTrivialRowGrouping()) {
                    matrixBuilder.newRowGroup(rowCount);
                }
                for (index_type i = rowGroupIndices[index]; i < rowGroupIndices[index + 1]; ++i) {
                    bool insertedDiagonalElement = false;
                    
                    for (const_iterator it = this->begin(i), ite = this->end(i); it != ite; ++it) {
                        if (columnConstraint.get(it->getColumn())) {
                            if (columnBitsSetBeforeIndex[it->getColumn()] == (*rowBitsSetBeforeIndex)[index]) {
                                insertedDiagonalElement = true;
                            } else if (insertDiagonalEntries && !insertedDiagonalElement && columnBitsSetBeforeIndex[it->getColumn()] > (*rowBitsSetBeforeIndex)[index]) {
                                matrixBuilder.addNextValue(rowCount, rowGroupCount, storm::utility::zero<ValueType>());
                                insertedDiagonalElement = true;
                            }
                            matrixBuilder.addNextValue(rowCount, columnBitsSetBeforeIndex[it->getColumn()], it->getValue());
                        }
                    }
                    if (insertDiagonalEntries && !insertedDiagonalElement && rowGroupCount < submatrixColumnCount) {
                        matrixBuilder.addNextValue(rowGroupCount, rowGroupCount, storm::utility::zero<ValueType>());
                    }
                    ++rowCount;
                }
                ++rowGroupCount;
            }
            
            // If the constraints were not the same, we have allocated some additional memory we need to free now.
            if (&rowGroupConstraint != &columnConstraint) {
                delete rowBitsSetBeforeIndex;
            }
            
            return matrixBuilder.build();
        }
        
        template<typename ValueType>
        SparseMatrix<ValueType> SparseMatrix<ValueType>::restrictRows(storm::storage::BitVector const& rowsToKeep, bool allowEmptyRowGroups) const {
            STORM_LOG_ASSERT(rowsToKeep.size() == this->getRowCount(), "Dimensions mismatch.");
            
            // Count the number of entries of the resulting matrix
            uint_fast64_t entryCount = 0;
            for (auto const& row : rowsToKeep) {
                entryCount += this->getRow(row).getNumberOfEntries();
            }
            
            // Get the smallest row group index such that all row groups with at least this index are empty.
            uint_fast64_t firstTrailingEmptyRowGroup = this->getRowGroupCount();
            for (auto groupIndexIt = this->getRowGroupIndices().rbegin() + 1; groupIndexIt != this->getRowGroupIndices().rend(); ++groupIndexIt) {
                if (rowsToKeep.getNextSetIndex(*groupIndexIt) != rowsToKeep.size()) {
                    break;
                }
                --firstTrailingEmptyRowGroup;
            }
            STORM_LOG_THROW(allowEmptyRowGroups || firstTrailingEmptyRowGroup == this->getRowGroupCount(), storm::exceptions::InvalidArgumentException, "Empty rows are not allowed, but row group " << firstTrailingEmptyRowGroup << " is empty.");
            
            // build the matrix. The row grouping will always be considered as nontrivial.
            SparseMatrixBuilder<ValueType> builder(rowsToKeep.getNumberOfSetBits(), this->getColumnCount(), entryCount, true, true, this->getRowGroupCount());
            uint_fast64_t newRow = 0;
            for (uint_fast64_t rowGroup = 0; rowGroup < firstTrailingEmptyRowGroup; ++rowGroup) {
                // Add a new row group
                builder.newRowGroup(newRow);
                bool rowGroupEmpty = true;
                for (uint_fast64_t row = rowsToKeep.getNextSetIndex(this->getRowGroupIndices()[rowGroup]); row < this->getRowGroupIndices()[rowGroup + 1]; row = rowsToKeep.getNextSetIndex(row + 1)) {
                    rowGroupEmpty = false;
                    for (auto const& entry: this->getRow(row)) {
                        builder.addNextValue(newRow, entry.getColumn(), entry.getValue());
                    }
                    ++newRow;
                }
                STORM_LOG_THROW(allowEmptyRowGroups || !rowGroupEmpty, storm::exceptions::InvalidArgumentException, "Empty rows are not allowed, but row group " << rowGroup << " is empty.");
            }
            
            // The all remaining row groups will be empty. Note that it is not allowed to call builder.addNewGroup(...) if there are no more rows afterwards.
            SparseMatrix<ValueType> res = builder.build();
            return res;
        }
        
        template<typename ValueType>
        SparseMatrix<ValueType> SparseMatrix<ValueType>::selectRowsFromRowGroups(std::vector<index_type> const& rowGroupToRowIndexMapping, bool insertDiagonalEntries) const {
            // First, we need to count how many non-zero entries the resulting matrix will have and reserve space for
            // diagonal entries if requested.
            index_type subEntries = 0;
            for (index_type rowGroupIndex = 0, rowGroupIndexEnd = rowGroupToRowIndexMapping.size(); rowGroupIndex < rowGroupIndexEnd; ++rowGroupIndex) {
                // Determine which row we need to select from the current row group.
                index_type rowToCopy = this->getRowGroupIndices()[rowGroupIndex] + rowGroupToRowIndexMapping[rowGroupIndex];
                
                // Iterate through that row and count the number of slots we have to reserve for copying.
                bool foundDiagonalElement = false;
                for (const_iterator it = this->begin(rowToCopy), ite = this->end(rowToCopy); it != ite; ++it) {
                    if (it->getColumn() == rowGroupIndex) {
                        foundDiagonalElement = true;
                    }
                    ++subEntries;
                }
                if (insertDiagonalEntries && !foundDiagonalElement) {
                    ++subEntries;
                }
            }
            
            // Now create the matrix to be returned with the appropriate size.
            SparseMatrixBuilder<ValueType> matrixBuilder(rowGroupIndices.get().size() - 1, columnCount, subEntries);
            
            // Copy over the selected lines from the source matrix.
            for (index_type rowGroupIndex = 0, rowGroupIndexEnd = rowGroupToRowIndexMapping.size(); rowGroupIndex < rowGroupIndexEnd; ++rowGroupIndex) {
                // Determine which row we need to select from the current row group.
                index_type rowToCopy = this->getRowGroupIndices()[rowGroupIndex] + rowGroupToRowIndexMapping[rowGroupIndex];
                
                // Iterate through that row and copy the entries. This also inserts a zero element on the diagonal if
                // there is no entry yet.
                bool insertedDiagonalElement = false;
                for (const_iterator it = this->begin(rowToCopy), ite = this->end(rowToCopy); it != ite; ++it) {
                    if (it->getColumn() == rowGroupIndex) {
                        insertedDiagonalElement = true;
                    } else if (insertDiagonalEntries && !insertedDiagonalElement && it->getColumn() > rowGroupIndex) {
                        matrixBuilder.addNextValue(rowGroupIndex, rowGroupIndex, storm::utility::zero<ValueType>());
                        insertedDiagonalElement = true;
                    }
                    matrixBuilder.addNextValue(rowGroupIndex, it->getColumn(), it->getValue());
                }
                if (insertDiagonalEntries && !insertedDiagonalElement) {
                    matrixBuilder.addNextValue(rowGroupIndex, rowGroupIndex, storm::utility::zero<ValueType>());
                }
            }
            
            // Finalize created matrix and return result.
            return matrixBuilder.build();
        }
        
        template<typename ValueType>
        SparseMatrix<ValueType> SparseMatrix<ValueType>::selectRowsFromRowIndexSequence(std::vector<index_type> const& rowIndexSequence, bool insertDiagonalEntries) const{
            // First, we need to count how many non-zero entries the resulting matrix will have and reserve space for
            // diagonal entries if requested.
            index_type newEntries = 0;
            for(index_type row = 0, rowEnd = rowIndexSequence.size(); row < rowEnd; ++row) {
                bool foundDiagonalElement = false;
                for (const_iterator it = this->begin(rowIndexSequence[row]), ite = this->end(rowIndexSequence[row]); it != ite; ++it) {
                    if (it->getColumn() == row) {
                        foundDiagonalElement = true;
                    }
                    ++newEntries;
                }
                if (insertDiagonalEntries && !foundDiagonalElement) {
                    ++newEntries;
                }
            }
            
            // Now create the matrix to be returned with the appropriate size.
            SparseMatrixBuilder<ValueType> matrixBuilder(rowIndexSequence.size(), columnCount, newEntries);
            
            // Copy over the selected rows from the source matrix.
            for(index_type row = 0, rowEnd = rowIndexSequence.size(); row < rowEnd; ++row) {
                bool insertedDiagonalElement = false;
                for (const_iterator it = this->begin(rowIndexSequence[row]), ite = this->end(rowIndexSequence[row]); it != ite; ++it) {
                    if (it->getColumn() == row) {
                        insertedDiagonalElement = true;
                    } else if (insertDiagonalEntries && !insertedDiagonalElement && it->getColumn() > row) {
                        matrixBuilder.addNextValue(row, row, storm::utility::zero<ValueType>());
                        insertedDiagonalElement = true;
                    }
                    matrixBuilder.addNextValue(row, it->getColumn(), it->getValue());
                }
                if (insertDiagonalEntries && !insertedDiagonalElement) {
                    matrixBuilder.addNextValue(row, row, storm::utility::zero<ValueType>());
                }
            }
            
            // Finally create matrix and return result.
            return matrixBuilder.build();
        }
        
        template <typename ValueType>
        SparseMatrix<ValueType> SparseMatrix<ValueType>::transpose(bool joinGroups, bool keepZeros) const {
            index_type rowCount = this->getColumnCount();
            index_type columnCount = joinGroups ? this->getRowGroupCount() : this->getRowCount();
            index_type entryCount;
            if (keepZeros) {
                entryCount = this->getEntryCount();
            } else {
                this->updateNonzeroEntryCount();
                entryCount = this->getNonzeroEntryCount();
            }
            
            std::vector<index_type> rowIndications(rowCount + 1);
            std::vector<MatrixEntry<index_type, ValueType>> columnsAndValues(entryCount);
            
            // First, we need to count how many entries each column has.
            for (index_type group = 0; group < columnCount; ++group) {
                for (auto const& transition : joinGroups ? this->getRowGroup(group) : this->getRow(group)) {
                    if (transition.getValue() != storm::utility::zero<ValueType>() || keepZeros) {
                        ++rowIndications[transition.getColumn() + 1];
                    }
                }
            }
            
            // Now compute the accumulated offsets.
            for (index_type i = 1; i < rowCount + 1; ++i) {
                rowIndications[i] = rowIndications[i - 1] + rowIndications[i];
            }
            
            // Create an array that stores the index for the next value to be added for
            // each row in the transposed matrix. Initially this corresponds to the previously
            // computed accumulated offsets.
            std::vector<index_type> nextIndices = rowIndications;
            
            // Now we are ready to actually fill in the values of the transposed matrix.
            for (index_type group = 0; group < columnCount; ++group) {
                for (auto const& transition : joinGroups ? this->getRowGroup(group) : this->getRow(group)) {
                    if (transition.getValue() != storm::utility::zero<ValueType>() || keepZeros) {
                        columnsAndValues[nextIndices[transition.getColumn()]] = std::make_pair(group, transition.getValue());
                        nextIndices[transition.getColumn()]++;
                    }
                }
            }
            
            storm::storage::SparseMatrix<ValueType> transposedMatrix(columnCount, std::move(rowIndications), std::move(columnsAndValues), boost::none);
            
            return transposedMatrix;
        }
            
        template <typename ValueType>
        SparseMatrix<ValueType> SparseMatrix<ValueType>::transposeSelectedRowsFromRowGroups(std::vector<uint_fast64_t> const& rowGroupChoices, bool keepZeros) const {
            index_type rowCount = this->getColumnCount();
            index_type columnCount = this->getRowGroupCount();
            
            // Get the overall entry count as well as the number of entries of each column
            index_type entryCount = 0;
            std::vector<index_type> rowIndications(columnCount + 1);
            auto rowGroupChoiceIt = rowGroupChoices.begin();
            for (index_type rowGroup = 0;  rowGroup < columnCount; ++rowGroup, ++rowGroupChoiceIt) {
                for(auto const& entry : this->getRow(rowGroup, *rowGroupChoiceIt)) {
                    if(keepZeros || !storm::utility::isZero(entry.getValue())) {
                        ++entryCount;
                        ++rowIndications[entry.getColumn() + 1];
                    }
                }
            }
            
            // Now compute the accumulated offsets.
            for (index_type i = 1; i < rowCount + 1; ++i) {
                rowIndications[i] = rowIndications[i - 1] + rowIndications[i];
            }
            
            std::vector<MatrixEntry<index_type, ValueType>> columnsAndValues(entryCount);
            
            // Create an array that stores the index for the next value to be added for
            // each row in the transposed matrix. Initially this corresponds to the previously
            // computed accumulated offsets.
            std::vector<index_type> nextIndices = rowIndications;
            
            // Now we are ready to actually fill in the values of the transposed matrix.
            rowGroupChoiceIt = rowGroupChoices.begin();
            for (index_type rowGroup = 0;  rowGroup < columnCount; ++rowGroup, ++rowGroupChoiceIt) {
                for(auto const& entry : this->getRow(rowGroup, *rowGroupChoiceIt)) {
                    if(keepZeros || !storm::utility::isZero(entry.getValue())) {
                        columnsAndValues[nextIndices[entry.getColumn()]] = std::make_pair(rowGroup, entry.getValue());
                        ++nextIndices[entry.getColumn()];
                    }
                }
            }
            
            return storm::storage::SparseMatrix<ValueType>(std::move(columnCount), std::move(rowIndications), std::move(columnsAndValues), boost::none);
        }
        
        template<typename ValueType>
        void SparseMatrix<ValueType>::convertToEquationSystem() {
            invertDiagonal();
            negateAllNonDiagonalEntries();
        }
        
        template<typename ValueType>
        void SparseMatrix<ValueType>::invertDiagonal() {
            // Now iterate over all row groups and set the diagonal elements to the inverted value.
            // If there is a row without the diagonal element, an exception is thrown.
            ValueType one = storm::utility::one<ValueType>();
            ValueType zero = storm::utility::zero<ValueType>();
            bool foundDiagonalElement = false;
            for (index_type group = 0; group < this->getRowGroupCount(); ++group) {
                for (auto& entry : this->getRowGroup(group)) {
                    if (entry.getColumn() == group) {
                        if (entry.getValue() == one) {
                            --this->nonzeroEntryCount;
                            entry.setValue(zero);
                        } else if (entry.getValue() == zero) {
                            ++this->nonzeroEntryCount;
                            entry.setValue(one);
                        } else {
                            entry.setValue(one - entry.getValue());
                        }
                        foundDiagonalElement = true;
                    }
                }
                
                // Throw an exception if a row did not have an element on the diagonal.
                if (!foundDiagonalElement) {
                    throw storm::exceptions::InvalidArgumentException() << "Illegal call to SparseMatrix::invertDiagonal: matrix is missing diagonal entries.";
                }
            }
        }
        
        template<typename ValueType>
        void SparseMatrix<ValueType>::negateAllNonDiagonalEntries() {
            // Iterate over all row groups and negate all the elements that are not on the diagonal.
            for (index_type group = 0; group < this->getRowGroupCount(); ++group) {
                for (auto& entry : this->getRowGroup(group)) {
                    if (entry.getColumn() != group) {
                        entry.setValue(-entry.getValue());
                    }
                }
            }
        }
        
        template<typename ValueType>
        void SparseMatrix<ValueType>::deleteDiagonalEntries() {
            // Iterate over all rows and negate all the elements that are not on the diagonal.
            for (index_type group = 0; group < this->getRowGroupCount(); ++group) {
                for (auto& entry : this->getRowGroup(group)) {
                    if (entry.getColumn() == group) {
                        --this->nonzeroEntryCount;
                        entry.setValue(storm::utility::zero<ValueType>());
                    }
                }
            }
        }
        
        template<typename ValueType>
        typename std::pair<storm::storage::SparseMatrix<ValueType>, std::vector<ValueType>> SparseMatrix<ValueType>::getJacobiDecomposition() const {
            STORM_LOG_THROW(this->getRowCount() == this->getColumnCount(), storm::exceptions::InvalidArgumentException, "Canno compute Jacobi decomposition of non-square matrix.");
            
            // Prepare the resulting data structures.
            SparseMatrixBuilder<ValueType> luBuilder(this->getRowCount(), this->getColumnCount());
            std::vector<ValueType> invertedDiagonal(rowCount);
            
            // Copy entries to the appropriate matrices.
            for (index_type rowNumber = 0; rowNumber < rowCount; ++rowNumber) {
                for (const_iterator it = this->begin(rowNumber), ite = this->end(rowNumber); it != ite; ++it) {
                    if (it->getColumn() == rowNumber) {
                        invertedDiagonal[rowNumber] = storm::utility::one<ValueType>() / it->getValue();
                    } else {
                        luBuilder.addNextValue(rowNumber, it->getColumn(), it->getValue());
                    }
                }
            }
            
            return std::make_pair(luBuilder.build(), std::move(invertedDiagonal));
        }
        
#ifdef STORM_HAVE_CARL
        template<>
        typename std::pair<storm::storage::SparseMatrix<Interval>, std::vector<Interval>> SparseMatrix<Interval>::getJacobiDecomposition() const {
            STORM_LOG_THROW(false, storm::exceptions::NotImplementedException, "This operation is not supported.");
        }
        
        template<>
        typename std::pair<storm::storage::SparseMatrix<RationalFunction>, std::vector<RationalFunction>> SparseMatrix<RationalFunction>::getJacobiDecomposition() const {
            STORM_LOG_THROW(false, storm::exceptions::NotImplementedException, "This operation is not supported.");
        }
#endif
        
        template<typename ValueType>
        template<typename OtherValueType, typename ResultValueType>
        std::vector<ResultValueType> SparseMatrix<ValueType>::getPointwiseProductRowSumVector(storm::storage::SparseMatrix<OtherValueType> const& otherMatrix) const {
            std::vector<ResultValueType> result(rowCount, storm::utility::zero<ResultValueType>());
            
            // Iterate over all elements of the current matrix and either continue with the next element in case the
            // given matrix does not have a non-zero element at this column position, or multiply the two entries and
            // add the result to the corresponding position in the vector.
            for (index_type row = 0; row < rowCount && row < otherMatrix.getRowCount(); ++row) {
                typename storm::storage::SparseMatrix<OtherValueType>::const_iterator it2 = otherMatrix.begin(row);
                typename storm::storage::SparseMatrix<OtherValueType>::const_iterator ite2 = otherMatrix.end(row);
                for (const_iterator it1 = this->begin(row), ite1 = this->end(row); it1 != ite1 && it2 != ite2; ++it1) {
                    if (it1->getColumn() < it2->getColumn()) {
                        continue;
                    } else {
                        // If the precondition of this method (i.e. that the given matrix is a submatrix
                        // of the current one) was fulfilled, we know now that the two elements are in
                        // the same column, so we can multiply and add them to the row sum vector.
                        result[row] += it2->getValue() * OtherValueType(it1->getValue());
                        ++it2;
                    }
                }
            }
            
            return result;
        }

        template<typename ValueType>
        void SparseMatrix<ValueType>::multiplyWithVector(std::vector<ValueType> const& vector, std::vector<ValueType>& result) const {
#ifdef STORM_HAVE_INTELTBB
            if (this->getNonzeroEntryCount() > 10000) {
                return this->multiplyWithVectorParallel(vector, result);
            } else {
                return this->multiplyWithVectorSequential(vector, result);
            }
#else
            return multiplyWithVectorSequential(vector, result);
#endif
        }

        template<typename ValueType>
        void SparseMatrix<ValueType>::multiplyWithVectorSequential(std::vector<ValueType> const& vector, std::vector<ValueType>& result) const {
            if (&vector == &result) {
                STORM_LOG_WARN("Matrix-vector-multiplication invoked but the target vector uses the same memory as the input vector. This requires to allocate auxiliary memory.");
                std::vector<ValueType> tmpVector(this->getRowCount());
                multiplyWithVectorSequential(vector, tmpVector);
                result = std::move(tmpVector);
            } else {
                const_iterator it = this->begin();
                const_iterator ite;
                std::vector<index_type>::const_iterator rowIterator = rowIndications.begin();
                typename std::vector<ValueType>::iterator resultIterator = result.begin();
                typename std::vector<ValueType>::iterator resultIteratorEnd = result.end();

                for (; resultIterator != resultIteratorEnd; ++rowIterator, ++resultIterator) {
                    *resultIterator = storm::utility::zero<ValueType>();

                    for (ite = this->begin() + *(rowIterator + 1); it != ite; ++it) {
                        *resultIterator += it->getValue() * vector[it->getColumn()];
                    }
                }
            }
        }

#ifdef STORM_HAVE_INTELTBB
        template<typename ValueType>
        void SparseMatrix<ValueType>::multiplyWithVectorParallel(std::vector<ValueType> const& vector, std::vector<ValueType>& result) const {
            if (&vector == &result) {
                STORM_LOG_WARN("Matrix-vector-multiplication invoked but the target vector uses the same memory as the input vector. This requires to allocate auxiliary memory.");
                std::vector<ValueType> tmpVector(this->getRowCount());
                multiplyWithVectorParallel(vector, tmpVector);
                result = std::move(tmpVector);
            } else {
                tbb::parallel_for(tbb::blocked_range<index_type>(0, result.size(), 10),
                                  [&] (tbb::blocked_range<index_type> const& range) {
                                      index_type startRow = range.begin();
                                      index_type endRow = range.end();
                                      const_iterator it = this->begin(startRow);
                                      const_iterator ite;
                                      std::vector<index_type>::const_iterator rowIterator = this->rowIndications.begin() + startRow;
                                      std::vector<index_type>::const_iterator rowIteratorEnd = this->rowIndications.begin() + endRow;
                                      typename std::vector<ValueType>::iterator resultIterator = result.begin() + startRow;
                                      typename std::vector<ValueType>::iterator resultIteratorEnd = result.begin() + endRow;

                                      for (; resultIterator != resultIteratorEnd; ++rowIterator, ++resultIterator) {
                                          *resultIterator = storm::utility::zero<ValueType>();

                                          for (ite = this->begin() + *(rowIterator + 1); it != ite; ++it) {
                                              *resultIterator += it->getValue() * vector[it->getColumn()];
                                          }
                                      }
                                  });
            }
        }
#endif
        
        template<typename ValueType>
        ValueType SparseMatrix<ValueType>::multiplyRowWithVector(index_type row, std::vector<ValueType> const& vector) const {
            ValueType result = storm::utility::zero<ValueType>();
            for(auto const& entry : this->getRow(row)){
                result += entry.getValue() * vector[entry.getColumn()];
            }
            return result;
        }
        
        template<typename ValueType>
        void SparseMatrix<ValueType>::performSuccessiveOverRelaxationStep(ValueType omega, std::vector<ValueType>& x, std::vector<ValueType> const& b) const {
            const_iterator it = this->begin();
            const_iterator ite;
            std::vector<index_type>::const_iterator rowIterator = rowIndications.begin();
            typename std::vector<ValueType>::const_iterator bIt = b.begin();
            typename std::vector<ValueType>::iterator resultIterator = x.begin();
            typename std::vector<ValueType>::iterator resultIteratorEnd = x.end();
            
            // If the vector to multiply with and the target vector are actually the same, we need an auxiliary variable
            // to store the intermediate result.
            index_type currentRow = 0;
            for (; resultIterator != resultIteratorEnd; ++rowIterator, ++resultIterator, ++bIt) {
                ValueType tmpValue = storm::utility::zero<ValueType>();
                ValueType diagonalElement = storm::utility::zero<ValueType>();
                
                for (ite = this->begin() + *(rowIterator + 1); it != ite; ++it) {
                    if (it->getColumn() != currentRow) {
                        tmpValue += it->getValue() * x[it->getColumn()];
                    } else {
                        diagonalElement += it->getValue();
                    }
                }
                
                *resultIterator = ((storm::utility::one<ValueType>() - omega) * *resultIterator) + (omega / diagonalElement) * (*bIt - tmpValue);
                ++currentRow;
            }
        }
        
#ifdef STORM_HAVE_CARL
        template<>
        void SparseMatrix<Interval>::performSuccessiveOverRelaxationStep(Interval, std::vector<Interval>&, std::vector<Interval> const&) const {
            STORM_LOG_THROW(false, storm::exceptions::NotImplementedException, "This operation is not supported.");
        }
#endif
        
        template<typename ValueType>
        void SparseMatrix<ValueType>::multiplyVectorWithMatrix(std::vector<value_type> const& vector, std::vector<value_type>& result) const {
            const_iterator it = this->begin();
            const_iterator ite;
            std::vector<index_type>::const_iterator rowIterator = rowIndications.begin();
            std::vector<index_type>::const_iterator rowIteratorEnd = rowIndications.end();
            
            uint_fast64_t currentRow = 0;
            for (; rowIterator != rowIteratorEnd - 1; ++rowIterator) {
                for (ite = this->begin() + *(rowIterator + 1); it != ite; ++it) {
                    result[it->getColumn()] += it->getValue() * vector[currentRow];
                }
                ++currentRow;
            }
        }
        
        template<typename ValueType>
        void SparseMatrix<ValueType>::scaleRowsInPlace(std::vector<ValueType> const& factors) {
            STORM_LOG_ASSERT(factors.size() == this->getRowCount(), "Can not scale rows: Number of rows and number of scaling factors do not match.");
            uint_fast64_t row = 0;
            for (auto const& factor : factors) {
                for (auto& entry : getRow(row)) {
                    entry.setValue(entry.getValue() * factor);
                }
                ++row;
            }
        }
       
        template<typename ValueType>
        void SparseMatrix<ValueType>::divideRowsInPlace(std::vector<ValueType> const& divisors) {
            STORM_LOG_ASSERT(divisors.size() == this->getRowCount(), "Can not divide rows: Number of rows and number of divisors do not match.");
            uint_fast64_t row = 0;
            for (auto const& divisor : divisors) {
                STORM_LOG_ASSERT(!storm::utility::isZero(divisor), "Can not divide row " << row << " by 0.");
                for (auto& entry : getRow(row)) {
                    entry.setValue(entry.getValue() / divisor);
                }
                ++row;
            }
        }
        
#ifdef STORM_HAVE_CARL
        template<>
        void SparseMatrix<Interval>::divideRowsInPlace(std::vector<Interval> const&) {
            STORM_LOG_THROW(false, storm::exceptions::NotImplementedException, "This operation is not supported.");
        }
#endif
        
        template<typename ValueType>
        typename SparseMatrix<ValueType>::const_rows SparseMatrix<ValueType>::getRows(index_type startRow, index_type endRow) const {
            return const_rows(this->columnsAndValues.begin() + this->rowIndications[startRow], this->rowIndications[endRow] - this->rowIndications[startRow]);
        }
        
        template<typename ValueType>
        typename SparseMatrix<ValueType>::rows SparseMatrix<ValueType>::getRows(index_type startRow, index_type endRow) {
            return rows(this->columnsAndValues.begin() + this->rowIndications[startRow], this->rowIndications[endRow] - this->rowIndications[startRow]);
        }
        
        template<typename ValueType>
        typename SparseMatrix<ValueType>::const_rows SparseMatrix<ValueType>::getRow(index_type row) const {
            return getRows(row, row + 1);
        }
        
        template<typename ValueType>
        typename SparseMatrix<ValueType>::rows SparseMatrix<ValueType>::getRow(index_type row) {
            return getRows(row, row + 1);
        }
        
        template<typename ValueType>
        typename SparseMatrix<ValueType>::const_rows SparseMatrix<ValueType>::getRow(index_type rowGroup, index_type offset) const {
            STORM_LOG_ASSERT(rowGroup < this->getRowGroupCount(), "Row group is out-of-bounds.");
            STORM_LOG_ASSERT(offset < this->getRowGroupSize(rowGroup), "Row offset in row-group is out-of-bounds.");
            if (!this->hasTrivialRowGrouping()) {
                return getRow(this->getRowGroupIndices()[rowGroup] + offset);
            } else {
                return getRow(this->getRowGroupIndices()[rowGroup] + offset);
            }
        }
        
        template<typename ValueType>
        typename SparseMatrix<ValueType>::rows SparseMatrix<ValueType>::getRow(index_type rowGroup, index_type offset) {
            STORM_LOG_ASSERT(rowGroup < this->getRowGroupCount(), "Row group is out-of-bounds.");
            STORM_LOG_ASSERT(offset < this->getRowGroupSize(rowGroup), "Row offset in row-group is out-of-bounds.");
            if (!this->hasTrivialRowGrouping()) {
                return getRow(this->getRowGroupIndices()[rowGroup] + offset);
            } else {
                STORM_LOG_ASSERT(offset == 0, "Invalid offset.");
                return getRow(rowGroup + offset);
            }
        }
        
        
        template<typename ValueType>
        typename SparseMatrix<ValueType>::const_rows SparseMatrix<ValueType>::getRowGroup(index_type rowGroup) const {
            STORM_LOG_ASSERT(rowGroup < this->getRowGroupCount(), "Row group is out-of-bounds.");
            if (!this->hasTrivialRowGrouping()) {
                return getRows(this->getRowGroupIndices()[rowGroup], this->getRowGroupIndices()[rowGroup + 1]);
            } else {
                return getRows(rowGroup, rowGroup + 1);
            }
        }
        
        template<typename ValueType>
        typename SparseMatrix<ValueType>::rows SparseMatrix<ValueType>::getRowGroup(index_type rowGroup) {
            STORM_LOG_ASSERT(rowGroup < this->getRowGroupCount(), "Row group is out-of-bounds.");
            if (!this->hasTrivialRowGrouping()) {
                return getRows(this->getRowGroupIndices()[rowGroup], this->getRowGroupIndices()[rowGroup + 1]);
            } else {
                return getRows(rowGroup, rowGroup + 1);
            }
        }
        
        template<typename ValueType>
        typename SparseMatrix<ValueType>::const_iterator SparseMatrix<ValueType>::begin(index_type row) const {
            return this->columnsAndValues.begin() + this->rowIndications[row];
        }
        
        template<typename ValueType>
        typename SparseMatrix<ValueType>::iterator SparseMatrix<ValueType>::begin(index_type row)  {
            return this->columnsAndValues.begin() + this->rowIndications[row];
        }
        
        template<typename ValueType>
        typename SparseMatrix<ValueType>::const_iterator SparseMatrix<ValueType>::end(index_type row) const {
            return this->columnsAndValues.begin() + this->rowIndications[row + 1];
        }
        
        template<typename ValueType>
        typename SparseMatrix<ValueType>::iterator SparseMatrix<ValueType>::end(index_type row)  {
            return this->columnsAndValues.begin() + this->rowIndications[row + 1];
        }
        
        template<typename ValueType>
        typename SparseMatrix<ValueType>::const_iterator SparseMatrix<ValueType>::end() const {
            return this->columnsAndValues.begin() + this->rowIndications[rowCount];
        }
        
        template<typename ValueType>
        typename SparseMatrix<ValueType>::iterator SparseMatrix<ValueType>::end()  {
            return this->columnsAndValues.begin() + this->rowIndications[rowCount];
        }
        
        template<typename ValueType>
        bool SparseMatrix<ValueType>::hasTrivialRowGrouping() const {
            return trivialRowGrouping;
        }
        
        template<typename ValueType>
        void SparseMatrix<ValueType>::makeRowGroupingTrivial() {
            if (trivialRowGrouping) {
                STORM_LOG_ASSERT(!rowGroupIndices || rowGroupIndices.get() == storm::utility::vector::buildVectorForRange(0, this->getRowGroupCount() + 1), "Row grouping is supposed to be trivial but actually it is not.");
            } else {
                trivialRowGrouping = true;
                rowGroupIndices = boost::none;
            }
        }
        
        template<typename ValueType>
        ValueType SparseMatrix<ValueType>::getRowSum(index_type row) const {
            ValueType sum = storm::utility::zero<ValueType>();
            for (const_iterator it = this->begin(row), ite = this->end(row); it != ite; ++it) {
                sum += it->getValue();
            }
            return sum;
        }
        
        template<typename ValueType>
        typename SparseMatrix<ValueType>::index_type SparseMatrix<ValueType>::getNonconstantEntryCount() const {
            index_type nonConstEntries = 0;
            for( auto const& entry : *this){
                if(!storm::utility::isConstant(entry.getValue())){
                    ++nonConstEntries;
                }
            }
            return nonConstEntries;
        }
        
        template<typename ValueType>
        typename SparseMatrix<ValueType>::index_type SparseMatrix<ValueType>::getNonconstantRowGroupCount() const {
            index_type nonConstRowGroups = 0;
            for (index_type rowGroup=0; rowGroup < this->getRowGroupCount(); ++rowGroup) {
                for (auto const& entry : this->getRowGroup(rowGroup)){
                    if(!storm::utility::isConstant(entry.getValue())){
                        ++nonConstRowGroups;
                        break;
                    }
                }
            }
            return nonConstRowGroups;
        }
        
        template<typename ValueType>
        bool SparseMatrix<ValueType>::isProbabilistic() const {
            storm::utility::ConstantsComparator<ValueType> comparator;
            for (index_type row = 0; row < this->rowCount; ++row) {
<<<<<<< HEAD
                ValueType sum = getRowSum(row);
                if (!comparator.isOne(sum)) {
=======
                if(!comparator.isOne(getRowSum(row))) {
>>>>>>> 07fe0a8e
                    return false;
                }
            }
            for (auto const& entry : *this) {
                if (comparator.isConstant(entry.getValue())) {
                    if (comparator.isLess(entry.getValue(), storm::utility::zero<ValueType>())) {
                        return false;
                    }
                }
            }
            return true;
        }
        
        template<typename ValueType>
        template<typename OtherValueType>
        bool SparseMatrix<ValueType>::isSubmatrixOf(SparseMatrix<OtherValueType> const& matrix) const {
            // Check for matching sizes.
            if (this->getRowCount() != matrix.getRowCount()) return false;
            if (this->getColumnCount() != matrix.getColumnCount()) return false;
            if (this->hasTrivialRowGrouping() && !matrix.hasTrivialRowGrouping()) return false;
            if (!this->hasTrivialRowGrouping() && matrix.hasTrivialRowGrouping()) return false;
            if (!this->hasTrivialRowGrouping() && !matrix.hasTrivialRowGrouping() && this->getRowGroupIndices() != matrix.getRowGroupIndices()) return false;
            if (this->getRowGroupIndices() != matrix.getRowGroupIndices()) return false;
            
            // Check the subset property for all rows individually.
            for (index_type row = 0; row < this->getRowCount(); ++row) {
                auto it2 = matrix.begin(row);
                auto ite2 = matrix.end(row);
                for (const_iterator it1 = this->begin(row), ite1 = this->end(row); it1 != ite1; ++it1) {
                    // Skip over all entries of the other matrix that are before the current entry in the current matrix.
                    while (it2 != ite2 && it2->getColumn() < it1->getColumn()) {
                        ++it2;
                    }
                    if (it2 == ite2 || it1->getColumn() != it2->getColumn()) {
                        return false;
                    }
                }
            }
            return true;
        }
        
        template<typename ValueType>
        std::ostream& operator<<(std::ostream& out, SparseMatrix<ValueType> const& matrix) {
            // Print column numbers in header.
            out << "\t\t";
            for (typename SparseMatrix<ValueType>::index_type i = 0; i < matrix.getColumnCount(); ++i) {
                out << i << "\t";
            }
            out << std::endl;
            
            // Iterate over all row groups.
            for (typename SparseMatrix<ValueType>::index_type group = 0; group < matrix.getRowGroupCount(); ++group) {
                out << "\t---- group " << group << "/" << (matrix.getRowGroupCount() - 1) << " ---- " << std::endl;
                typename SparseMatrix<ValueType>::index_type start = matrix.hasTrivialRowGrouping() ? group : matrix.getRowGroupIndices()[group];
                typename SparseMatrix<ValueType>::index_type end = matrix.hasTrivialRowGrouping() ? group + 1 : matrix.getRowGroupIndices()[group + 1];
                
                for (typename SparseMatrix<ValueType>::index_type i = start; i < end; ++i) {
                    typename SparseMatrix<ValueType>::index_type nextIndex = matrix.rowIndications[i];
                    
                    // Print the actual row.
                    out << i << "\t(\t";
                    typename SparseMatrix<ValueType>::index_type currentRealIndex = 0;
                    while (currentRealIndex < matrix.columnCount) {
                        if (nextIndex < matrix.rowIndications[i + 1] && currentRealIndex == matrix.columnsAndValues[nextIndex].getColumn()) {
                            out << matrix.columnsAndValues[nextIndex].getValue() << "\t";
                            ++nextIndex;
                        } else {
                            out << "0\t";
                        }
                        ++currentRealIndex;
                    }
                    out << "\t)\t" << i << std::endl;
                }
            }
            
            // Print column numbers in footer.
            out << "\t\t";
            for (typename SparseMatrix<ValueType>::index_type i = 0; i < matrix.getColumnCount(); ++i) {
                out << i << "\t";
            }
            out << std::endl;
            
            return out;
        }
        
        template<typename ValueType>
        void SparseMatrix<ValueType>::printAsMatlabMatrix(std::ostream& out) const {
            // Iterate over all row groups.
            for (typename SparseMatrix<ValueType>::index_type group = 0; group < this->getRowGroupCount(); ++group) {
                STORM_LOG_ASSERT(this->getRowGroupSize(group) == 1, "Incorrect row group size.");
                for (typename SparseMatrix<ValueType>::index_type i = this->getRowGroupIndices()[group]; i < this->getRowGroupIndices()[group + 1]; ++i) {
                    typename SparseMatrix<ValueType>::index_type nextIndex = this->rowIndications[i];
                    
                    // Print the actual row.
                    out << i << "\t(";
                    typename SparseMatrix<ValueType>::index_type currentRealIndex = 0;
                    while (currentRealIndex < this->columnCount) {
                        if (nextIndex < this->rowIndications[i + 1] && currentRealIndex == this->columnsAndValues[nextIndex].getColumn()) {
                            out << this->columnsAndValues[nextIndex].getValue() << " ";
                            ++nextIndex;
                        } else {
                            out << "0 ";
                        }
                        ++currentRealIndex;
                    }
                    out << ";" << std::endl;
                }
            }
        }
        
        template<typename ValueType>
        std::size_t SparseMatrix<ValueType>::hash() const {
            std::size_t result = 0;
            
            boost::hash_combine(result, this->getRowCount());
            boost::hash_combine(result, this->getColumnCount());
            boost::hash_combine(result, this->getEntryCount());
            boost::hash_combine(result, boost::hash_range(columnsAndValues.begin(), columnsAndValues.end()));
            boost::hash_combine(result, boost::hash_range(rowIndications.begin(), rowIndications.end()));
            if (!this->hasTrivialRowGrouping()) {
                boost::hash_combine(result, boost::hash_range(rowGroupIndices.get().begin(), rowGroupIndices.get().end()));
            }
            
            return result;
        }
        
        
#ifdef STORM_HAVE_CARL
        std::set<storm::RationalFunctionVariable> getVariables(SparseMatrix<storm::RationalFunction> const& matrix)
        {
            std::set<storm::RationalFunctionVariable> result;
            for(auto const& entry : matrix) {
                entry.getValue().gatherVariables(result);
            }
            return result;
        }
        
#endif
        
        // Explicitly instantiate the entry, builder and the matrix.
        // double
        template class MatrixEntry<typename SparseMatrix<double>::index_type, double>;
        template std::ostream& operator<<(std::ostream& out, MatrixEntry<typename SparseMatrix<double>::index_type, double> const& entry);
        template class SparseMatrixBuilder<double>;
        template class SparseMatrix<double>;
        template std::ostream& operator<<(std::ostream& out, SparseMatrix<double> const& matrix);
        template std::vector<double> SparseMatrix<double>::getPointwiseProductRowSumVector(storm::storage::SparseMatrix<double> const& otherMatrix) const;
        template bool SparseMatrix<double>::isSubmatrixOf(SparseMatrix<double> const& matrix) const;

        template class MatrixEntry<uint32_t, double>;
        template std::ostream& operator<<(std::ostream& out, MatrixEntry<uint32_t, double> const& entry);
        
        // float
        template class MatrixEntry<typename SparseMatrix<float>::index_type, float>;
        template std::ostream& operator<<(std::ostream& out, MatrixEntry<typename SparseMatrix<float>::index_type, float> const& entry);
        template class SparseMatrixBuilder<float>;
        template class SparseMatrix<float>;
        template std::ostream& operator<<(std::ostream& out, SparseMatrix<float> const& matrix);
        template std::vector<float> SparseMatrix<float>::getPointwiseProductRowSumVector(storm::storage::SparseMatrix<float> const& otherMatrix) const;
        template bool SparseMatrix<float>::isSubmatrixOf(SparseMatrix<float> const& matrix) const;
        
        // int
        template class MatrixEntry<typename SparseMatrix<int>::index_type, int>;
        template std::ostream& operator<<(std::ostream& out, MatrixEntry<typename SparseMatrix<int>::index_type, int> const& entry);
        template class SparseMatrixBuilder<int>;
        template class SparseMatrix<int>;
        template std::ostream& operator<<(std::ostream& out, SparseMatrix<int> const& matrix);
        template bool SparseMatrix<int>::isSubmatrixOf(SparseMatrix<int> const& matrix) const;
        
        // state_type
        template class MatrixEntry<typename SparseMatrix<storm::storage::sparse::state_type>::index_type, storm::storage::sparse::state_type>;
        template std::ostream& operator<<(std::ostream& out, MatrixEntry<typename SparseMatrix<storm::storage::sparse::state_type>::index_type, storm::storage::sparse::state_type> const& entry);
        template class SparseMatrixBuilder<storm::storage::sparse::state_type>;
        template class SparseMatrix<storm::storage::sparse::state_type>;
        template std::ostream& operator<<(std::ostream& out, SparseMatrix<storm::storage::sparse::state_type> const& matrix);
        template bool SparseMatrix<int>::isSubmatrixOf(SparseMatrix<storm::storage::sparse::state_type> const& matrix) const;
        
#ifdef STORM_HAVE_CARL
        // Rational Numbers
        
#if defined(STORM_HAVE_CLN)
        template class MatrixEntry<typename SparseMatrix<ClnRationalNumber>::index_type, ClnRationalNumber>;
        template std::ostream& operator<<(std::ostream& out, MatrixEntry<uint_fast64_t, ClnRationalNumber> const& entry);
        template class SparseMatrixBuilder<ClnRationalNumber>;
        template class SparseMatrix<ClnRationalNumber>;
        template std::ostream& operator<<(std::ostream& out, SparseMatrix<ClnRationalNumber> const& matrix);
        template std::vector<storm::ClnRationalNumber> SparseMatrix<ClnRationalNumber>::getPointwiseProductRowSumVector(storm::storage::SparseMatrix<storm::ClnRationalNumber> const& otherMatrix) const;
        template bool SparseMatrix<storm::ClnRationalNumber>::isSubmatrixOf(SparseMatrix<storm::ClnRationalNumber> const& matrix) const;
#endif
      
#if defined(STORM_HAVE_GMP)
        template class MatrixEntry<typename SparseMatrix<GmpRationalNumber>::index_type, GmpRationalNumber>;
        template std::ostream& operator<<(std::ostream& out, MatrixEntry<uint_fast64_t, GmpRationalNumber> const& entry);
        template class SparseMatrixBuilder<GmpRationalNumber>;
        template class SparseMatrix<GmpRationalNumber>;
        template std::ostream& operator<<(std::ostream& out, SparseMatrix<GmpRationalNumber> const& matrix);
        template std::vector<storm::GmpRationalNumber> SparseMatrix<GmpRationalNumber>::getPointwiseProductRowSumVector(storm::storage::SparseMatrix<storm::GmpRationalNumber> const& otherMatrix) const;
        template bool SparseMatrix<storm::GmpRationalNumber>::isSubmatrixOf(SparseMatrix<storm::GmpRationalNumber> const& matrix) const;
#endif

        // Rational Function
        template class MatrixEntry<typename SparseMatrix<RationalFunction>::index_type, RationalFunction>;
        template std::ostream& operator<<(std::ostream& out, MatrixEntry<uint_fast64_t, RationalFunction> const& entry);
        template class SparseMatrixBuilder<RationalFunction>;
        template class SparseMatrix<RationalFunction>;
        template std::ostream& operator<<(std::ostream& out, SparseMatrix<RationalFunction> const& matrix);
        template std::vector<storm::RationalFunction> SparseMatrix<RationalFunction>::getPointwiseProductRowSumVector(storm::storage::SparseMatrix<storm::RationalFunction> const& otherMatrix) const;
        template std::vector<storm::RationalFunction> SparseMatrix<double>::getPointwiseProductRowSumVector(storm::storage::SparseMatrix<storm::RationalFunction> const& otherMatrix) const;
        template std::vector<storm::RationalFunction> SparseMatrix<float>::getPointwiseProductRowSumVector(storm::storage::SparseMatrix<storm::RationalFunction> const& otherMatrix) const;
        template std::vector<storm::RationalFunction> SparseMatrix<int>::getPointwiseProductRowSumVector(storm::storage::SparseMatrix<storm::RationalFunction> const& otherMatrix) const;
        template bool SparseMatrix<storm::RationalFunction>::isSubmatrixOf(SparseMatrix<storm::RationalFunction> const& matrix) const;

        // Intervals
        template std::vector<storm::Interval> SparseMatrix<double>::getPointwiseProductRowSumVector(storm::storage::SparseMatrix<storm::Interval> const& otherMatrix) const;
        template class MatrixEntry<typename SparseMatrix<Interval>::index_type, Interval>;
        template std::ostream& operator<<(std::ostream& out, MatrixEntry<uint_fast64_t, Interval> const& entry);
        template class SparseMatrixBuilder<Interval>;
        template class SparseMatrix<Interval>;
        template std::ostream& operator<<(std::ostream& out, SparseMatrix<Interval> const& matrix);
        template std::vector<storm::Interval> SparseMatrix<Interval>::getPointwiseProductRowSumVector(storm::storage::SparseMatrix<storm::Interval> const& otherMatrix) const;
        template bool SparseMatrix<storm::Interval>::isSubmatrixOf(SparseMatrix<storm::Interval> const& matrix) const;
        
        template bool SparseMatrix<storm::Interval>::isSubmatrixOf(SparseMatrix<double> const& matrix) const;
#endif
        
        
    } // namespace storage
} // namespace storm


<|MERGE_RESOLUTION|>--- conflicted
+++ resolved
@@ -1601,12 +1601,7 @@
         bool SparseMatrix<ValueType>::isProbabilistic() const {
             storm::utility::ConstantsComparator<ValueType> comparator;
             for (index_type row = 0; row < this->rowCount; ++row) {
-<<<<<<< HEAD
-                ValueType sum = getRowSum(row);
-                if (!comparator.isOne(sum)) {
-=======
-                if(!comparator.isOne(getRowSum(row))) {
->>>>>>> 07fe0a8e
+                if (!comparator.isOne(getRowSum(row))) {
                     return false;
                 }
             }
