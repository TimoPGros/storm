--- conflicted
+++ resolved
@@ -16,23 +16,13 @@
 
 Storm makes use of [CArL](https://github.com/smtrat/carl){:target="_blank"} for the representation of rationals and rational functions. If you don't have it installed on your system, our build script will download and configure it automatically for you. However, under certain circumstances, you might want to install CArL yourself. This may for example be advantageous if you need to repeatedly build Storm from scratch or you want to change its source code. Installing CArL is as easy as
 
-<<<<<<< HEAD
 ```console
 $ git clone https://github.com/smtrat/carl
 $ cd carl
 $ mkdir build
 $ cd build
-$ cmake -DUSE_CLN_NUMBERS=ON -DUSE_GINAC=ON ..
+$ cmake -DUSE_CLN_NUMBERS=ON -DUSE_GINAC=ON -DTHREAD_SAFE=ON ..
 $ make
-=======
-```shell
-git clone https://github.com/smtrat/carl
-cd carl
-mkdir build
-cd build
-cmake -DUSE_CLN_NUMBERS=ON -DUSE_GINAC=ON -DTHREAD_SAFE=ON ..
-make
->>>>>>> 1aa3c8de
 ```
 
 Once it is build, it will register itself to cmake so Storm can find your build automatically.
